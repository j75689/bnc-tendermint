--- conflicted
+++ resolved
@@ -20,27 +20,7 @@
 	}, "Calling NewNetAddress with UDPAddr should not panic in testing")
 }
 
-<<<<<<< HEAD
-func TestIDAddressString(t *testing.T) {
-	testCases := []struct {
-		id       ID
-		hostPort string
-		expect   string
-	}{
-		{"123xxx", "tcp://127.0.0.1:8080", "123xxx@127.0.0.1:8080"},
-		{"123xxx", "udp://127.0.0.1:8080", "123xxx@127.0.0.1:8080"},
-		{"123xxx", "127.0.0.1:8080", "123xxx@127.0.0.1:8080"},
-	}
-	for _, tc := range testCases {
-		ac := IDAddressString(tc.id, tc.hostPort)
-		assert.Equal(t, tc.expect, ac)
-	}
-}
-
-func TestNewNetAddressStringWithOptionalID(t *testing.T) {
-=======
 func TestNewNetAddressString(t *testing.T) {
->>>>>>> 7b6073fa
 	testCases := []struct {
 		name     string
 		addr     string
