--- conflicted
+++ resolved
@@ -454,12 +454,8 @@
 			idx := cmn.RandIntn(len(fooWriteBytes))
 			_, err := fooSecConn.Write(fooWriteBytes[idx])
 			if err != nil {
-<<<<<<< HEAD
-				b.Fatalf("Failed to write to fooSecConn: %v, %v,%v", err, i, b.N)
-=======
 				b.Errorf("Failed to write to fooSecConn: %v, %v,%v", err, i, b.N)
 				return
->>>>>>> 64f6034f
 			}
 		}
 	}()
