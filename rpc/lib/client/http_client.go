--- conflicted
+++ resolved
@@ -304,11 +304,7 @@
 	response := &types.RPCResponse{}
 	err = json.Unmarshal(responseBytes, response)
 	if err != nil {
-<<<<<<< HEAD
-		return nil, errors.Errorf("error unmarshalling rpc response %s, error %v", string(responseBytes), err)
-=======
 		return nil, errors.Wrap(err, "error unmarshalling rpc response")
->>>>>>> 7b6073fa
 	}
 	if response.Error != nil {
 		return nil, errors.Wrap(response.Error, "response error")
@@ -321,11 +317,7 @@
 	// Unmarshal the RawMessage into the result.
 	err = cdc.UnmarshalJSON(response.Result, result)
 	if err != nil {
-<<<<<<< HEAD
-		return nil, errors.Errorf("error unmarshalling rpc response result %s, error %v", string(response.Result), err)
-=======
 		return nil, errors.Wrap(err, "error unmarshalling rpc response result")
->>>>>>> 7b6073fa
 	}
 	return result, nil
 }
