package client

import (
	"context"
	"strings"
	"sync"
	"time"

	"github.com/pkg/errors"

	amino "github.com/tendermint/go-amino"

	cmn "github.com/tendermint/tendermint/libs/common"
	tmpubsub "github.com/tendermint/tendermint/libs/pubsub"
	ctypes "github.com/tendermint/tendermint/rpc/core/types"
	rpcclient "github.com/tendermint/tendermint/rpc/lib/client"
	"github.com/tendermint/tendermint/types"
)

/*
HTTP is a Client implementation that communicates with a Tendermint node over
JSON RPC and WebSockets.

This is the main implementation you probably want to use in production code.
There are other implementations when calling the Tendermint node in-process
(Local), or when you want to mock out the server for test code (mock).

You can subscribe for any event published by Tendermint using Subscribe method.
Note delivery is best-effort. If you don't read events fast enough or network is
slow, Tendermint might cancel the subscription. The client will attempt to
resubscribe (you don't need to do anything). It will keep trying every second
indefinitely until successful.

Request batching is available for JSON RPC requests over HTTP, which conforms to
the JSON RPC specification (https://www.jsonrpc.org/specification#batch). See
the example for more details.
*/
type HTTP struct {
	remote string
	rpc    *rpcclient.JSONRPCClient

	*baseRPCClient
	*WSEvents
}

// BatchHTTP provides the same interface as `HTTP`, but allows for batching of
// requests (as per https://www.jsonrpc.org/specification#batch). Do not
// instantiate directly - rather use the HTTP.NewBatch() method to create an
// instance of this struct.
//
// Batching of HTTP requests is thread-safe in the sense that multiple
// goroutines can each create their own batches and send them using the same
// HTTP client. Multiple goroutines could also enqueue transactions in a single
// batch, but ordering of transactions in the batch cannot be guaranteed in such
// an example.
type BatchHTTP struct {
	rpcBatch *rpcclient.JSONRPCRequestBatch
	*baseRPCClient
}

// rpcClient is an internal interface to which our RPC clients (batch and
// non-batch) must conform. Acts as an additional code-level sanity check to
// make sure the implementations stay coherent.
type rpcClient interface {
	ABCIClient
	HistoryClient
	NetworkClient
	SignClient
	StatusClient
}

// baseRPCClient implements the basic RPC method logic without the actual
// underlying RPC call functionality, which is provided by `caller`.
type baseRPCClient struct {
	caller rpcclient.JSONRPCCaller
}

var _ rpcClient = (*HTTP)(nil)
var _ rpcClient = (*BatchHTTP)(nil)
var _ rpcClient = (*baseRPCClient)(nil)

//-----------------------------------------------------------------------------
// HTTP

// NewHTTP takes a remote endpoint in the form <protocol>://<host>:<port> and
// the websocket path (which always seems to be "/websocket")
func NewHTTP(remote, wsEndpoint string) *HTTP {
	rc := rpcclient.NewJSONRPCClient(remote)
	cdc := rc.Codec()
	ctypes.RegisterAmino(cdc)
	rc.SetCodec(cdc)

	return &HTTP{
		rpc:           rc,
		remote:        remote,
		baseRPCClient: &baseRPCClient{caller: rc},
		WSEvents:      newWSEvents(cdc, remote, wsEndpoint),
	}
}

var _ Client = (*HTTP)(nil)

// NewBatch creates a new batch client for this HTTP client.
func (c *HTTP) NewBatch() *BatchHTTP {
	rpcBatch := c.rpc.NewRequestBatch()
	return &BatchHTTP{
		rpcBatch: rpcBatch,
		baseRPCClient: &baseRPCClient{
			caller: rpcBatch,
		},
	}
}

//-----------------------------------------------------------------------------
// BatchHTTP

// Send is a convenience function for an HTTP batch that will trigger the
// compilation of the batched requests and send them off using the client as a
// single request. On success, this returns a list of the deserialized results
// from each request in the sent batch.
func (b *BatchHTTP) Send() ([]interface{}, error) {
	return b.rpcBatch.Send()
}

// Clear will empty out this batch of requests and return the number of requests
// that were cleared out.
func (b *BatchHTTP) Clear() int {
	return b.rpcBatch.Clear()
}

// Count returns the number of enqueued requests waiting to be sent.
func (b *BatchHTTP) Count() int {
	return b.rpcBatch.Count()
}

//-----------------------------------------------------------------------------
// baseRPCClient

func (c *baseRPCClient) Status() (*ctypes.ResultStatus, error) {
	result := new(ctypes.ResultStatus)
	_, err := c.caller.Call("status", map[string]interface{}{}, result)
	if err != nil {
		return nil, errors.Wrap(err, "Status")
	}
	return result, nil
}

func (c *baseRPCClient) ABCIInfo() (*ctypes.ResultABCIInfo, error) {
	result := new(ctypes.ResultABCIInfo)
	_, err := c.caller.Call("abci_info", map[string]interface{}{}, result)
	if err != nil {
		return nil, errors.Wrap(err, "ABCIInfo")
	}
	return result, nil
}

func (c *baseRPCClient) ABCIQuery(path string, data cmn.HexBytes) (*ctypes.ResultABCIQuery, error) {
	return c.ABCIQueryWithOptions(path, data, DefaultABCIQueryOptions)
}

func (c *baseRPCClient) ABCIQueryWithOptions(path string, data cmn.HexBytes, opts ABCIQueryOptions) (*ctypes.ResultABCIQuery, error) {
	result := new(ctypes.ResultABCIQuery)
	_, err := c.caller.Call("abci_query",
		map[string]interface{}{"path": path, "data": data, "height": opts.Height, "prove": opts.Prove},
		result)
	if err != nil {
		return nil, errors.Wrap(err, "ABCIQuery")
	}
	return result, nil
}

func (c *baseRPCClient) BroadcastTxCommit(tx types.Tx) (*ctypes.ResultBroadcastTxCommit, error) {
	result := new(ctypes.ResultBroadcastTxCommit)
	_, err := c.caller.Call("broadcast_tx_commit", map[string]interface{}{"tx": tx}, result)
	if err != nil {
		return nil, errors.Wrap(err, "broadcast_tx_commit")
	}
	return result, nil
}

func (c *baseRPCClient) BroadcastTxAsync(tx types.Tx) (*ctypes.ResultBroadcastTx, error) {
	return c.broadcastTX("broadcast_tx_async", tx)
}

func (c *baseRPCClient) BroadcastTxSync(tx types.Tx) (*ctypes.ResultBroadcastTx, error) {
	return c.broadcastTX("broadcast_tx_sync", tx)
}

func (c *baseRPCClient) broadcastTX(route string, tx types.Tx) (*ctypes.ResultBroadcastTx, error) {
	result := new(ctypes.ResultBroadcastTx)
	_, err := c.caller.Call(route, map[string]interface{}{"tx": tx}, result)
	if err != nil {
		return nil, errors.Wrap(err, route)
	}
	return result, nil
}

func (c *baseRPCClient) UnconfirmedTxs(limit int) (*ctypes.ResultUnconfirmedTxs, error) {
	result := new(ctypes.ResultUnconfirmedTxs)
	_, err := c.caller.Call("unconfirmed_txs", map[string]interface{}{"limit": limit}, result)
	if err != nil {
		return nil, errors.Wrap(err, "unconfirmed_txs")
	}
	return result, nil
}

func (c *baseRPCClient) NumUnconfirmedTxs() (*ctypes.ResultUnconfirmedTxs, error) {
	result := new(ctypes.ResultUnconfirmedTxs)
	_, err := c.caller.Call("num_unconfirmed_txs", map[string]interface{}{}, result)
	if err != nil {
		return nil, errors.Wrap(err, "num_unconfirmed_txs")
	}
	return result, nil
}

func (c *baseRPCClient) NetInfo() (*ctypes.ResultNetInfo, error) {
	result := new(ctypes.ResultNetInfo)
	_, err := c.caller.Call("net_info", map[string]interface{}{}, result)
	if err != nil {
		return nil, errors.Wrap(err, "NetInfo")
	}
	return result, nil
}

func (c *baseRPCClient) DumpConsensusState() (*ctypes.ResultDumpConsensusState, error) {
	result := new(ctypes.ResultDumpConsensusState)
	_, err := c.caller.Call("dump_consensus_state", map[string]interface{}{}, result)
	if err != nil {
		return nil, errors.Wrap(err, "DumpConsensusState")
	}
	return result, nil
}

func (c *baseRPCClient) ConsensusState() (*ctypes.ResultConsensusState, error) {
	result := new(ctypes.ResultConsensusState)
	_, err := c.caller.Call("consensus_state", map[string]interface{}{}, result)
	if err != nil {
		return nil, errors.Wrap(err, "ConsensusState")
	}
	return result, nil
}

func (c *baseRPCClient) Health() (*ctypes.ResultHealth, error) {
	result := new(ctypes.ResultHealth)
	_, err := c.caller.Call("health", map[string]interface{}{}, result)
	if err != nil {
		return nil, errors.Wrap(err, "Health")
	}
	return result, nil
}

func (c *baseRPCClient) BlockchainInfo(minHeight, maxHeight int64) (*ctypes.ResultBlockchainInfo, error) {
	result := new(ctypes.ResultBlockchainInfo)
	_, err := c.caller.Call("blockchain",
		map[string]interface{}{"minHeight": minHeight, "maxHeight": maxHeight},
		result)
	if err != nil {
		return nil, errors.Wrap(err, "BlockchainInfo")
	}
	return result, nil
}

func (c *baseRPCClient) Genesis() (*ctypes.ResultGenesis, error) {
	result := new(ctypes.ResultGenesis)
	_, err := c.caller.Call("genesis", map[string]interface{}{}, result)
	if err != nil {
		return nil, errors.Wrap(err, "Genesis")
	}
	return result, nil
}

func (c *baseRPCClient) Block(height *int64) (*ctypes.ResultBlock, error) {
	result := new(ctypes.ResultBlock)
	_, err := c.caller.Call("block", map[string]interface{}{"height": height}, result)
	if err != nil {
		return nil, errors.Wrap(err, "Block")
	}
	return result, nil
}

<<<<<<< HEAD
func (c *HTTP) BlockByHash(blockHash []byte) (*ctypes.ResultBlock, error) {
	result := new(ctypes.ResultBlock)
	_, err := c.rpc.Call("block_by_hash", map[string]interface{}{"hash": blockHash}, result)
	if err != nil {
		return nil, errors.Wrap(err, "Block_by_hash")
	}
	return result, nil
}

func (c *HTTP) BlockResults(height *int64) (*ctypes.ResultBlockResults, error) {
=======
func (c *baseRPCClient) BlockResults(height *int64) (*ctypes.ResultBlockResults, error) {
>>>>>>> 0dd6b92a
	result := new(ctypes.ResultBlockResults)
	_, err := c.caller.Call("block_results", map[string]interface{}{"height": height}, result)
	if err != nil {
		return nil, errors.Wrap(err, "Block Result")
	}
	return result, nil
}

func (c *baseRPCClient) Commit(height *int64) (*ctypes.ResultCommit, error) {
	result := new(ctypes.ResultCommit)
	_, err := c.caller.Call("commit", map[string]interface{}{"height": height}, result)
	if err != nil {
		return nil, errors.Wrap(err, "Commit")
	}
	return result, nil
}

func (c *baseRPCClient) Tx(hash []byte, prove bool) (*ctypes.ResultTx, error) {
	result := new(ctypes.ResultTx)
	params := map[string]interface{}{
		"hash":  hash,
		"prove": prove,
	}
	_, err := c.caller.Call("tx", params, result)
	if err != nil {
		return nil, errors.Wrap(err, "Tx")
	}
	return result, nil
}

func (c *baseRPCClient) TxSearch(query string, prove bool, page, perPage int) (*ctypes.ResultTxSearch, error) {
	result := new(ctypes.ResultTxSearch)
	params := map[string]interface{}{
		"query":    query,
		"prove":    prove,
		"page":     page,
		"per_page": perPage,
	}
	_, err := c.caller.Call("tx_search", params, result)
	if err != nil {
		return nil, errors.Wrap(err, "TxSearch")
	}
	return result, nil
}

func (c *baseRPCClient) Validators(height *int64) (*ctypes.ResultValidators, error) {
	result := new(ctypes.ResultValidators)
	_, err := c.caller.Call("validators", map[string]interface{}{"height": height}, result)
	if err != nil {
		return nil, errors.Wrap(err, "Validators")
	}
	return result, nil
}

//-----------------------------------------------------------------------------
// WSEvents

type WSEvents struct {
	cmn.BaseService
	cdc      *amino.Codec
	remote   string
	endpoint string
	ws       *rpcclient.WSClient

	mtx sync.RWMutex
	// query -> chan
	subscriptions map[string]chan ctypes.ResultEvent
}

func newWSEvents(cdc *amino.Codec, remote, endpoint string) *WSEvents {
	wsEvents := &WSEvents{
		cdc:           cdc,
		endpoint:      endpoint,
		remote:        remote,
		subscriptions: make(map[string]chan ctypes.ResultEvent),
	}

	wsEvents.BaseService = *cmn.NewBaseService(nil, "WSEvents", wsEvents)
	return wsEvents
}

// OnStart implements cmn.Service by starting WSClient and event loop.
func (w *WSEvents) OnStart() error {
	w.ws = rpcclient.NewWSClient(w.remote, w.endpoint, rpcclient.OnReconnect(func() {
		// resubscribe immediately
		w.redoSubscriptionsAfter(0 * time.Second)
	}))
	w.ws.SetCodec(w.cdc)

	err := w.ws.Start()
	if err != nil {
		return err
	}

	go w.eventListener()
	return nil
}

// OnStop implements cmn.Service by stopping WSClient.
func (w *WSEvents) OnStop() {
	_ = w.ws.Stop()
}

// Subscribe implements EventsClient by using WSClient to subscribe given
// subscriber to query. By default, returns a channel with cap=1. Error is
// returned if it fails to subscribe.
// Channel is never closed to prevent clients from seeing an erroneus event.
func (w *WSEvents) Subscribe(ctx context.Context, subscriber, query string,
	outCapacity ...int) (out <-chan ctypes.ResultEvent, err error) {

	if err := w.ws.Subscribe(ctx, query); err != nil {
		return nil, err
	}

	outCap := 1
	if len(outCapacity) > 0 {
		outCap = outCapacity[0]
	}

	outc := make(chan ctypes.ResultEvent, outCap)
	w.mtx.Lock()
	// subscriber param is ignored because Tendermint will override it with
	// remote IP anyway.
	w.subscriptions[query] = outc
	w.mtx.Unlock()

	return outc, nil
}

// Unsubscribe implements EventsClient by using WSClient to unsubscribe given
// subscriber from query.
func (w *WSEvents) Unsubscribe(ctx context.Context, subscriber, query string) error {
	if err := w.ws.Unsubscribe(ctx, query); err != nil {
		return err
	}

	w.mtx.Lock()
	_, ok := w.subscriptions[query]
	if ok {
		delete(w.subscriptions, query)
	}
	w.mtx.Unlock()

	return nil
}

// UnsubscribeAll implements EventsClient by using WSClient to unsubscribe
// given subscriber from all the queries.
func (w *WSEvents) UnsubscribeAll(ctx context.Context, subscriber string) error {
	if err := w.ws.UnsubscribeAll(ctx); err != nil {
		return err
	}

	w.mtx.Lock()
	w.subscriptions = make(map[string]chan ctypes.ResultEvent)
	w.mtx.Unlock()

	return nil
}

// After being reconnected, it is necessary to redo subscription to server
// otherwise no data will be automatically received.
func (w *WSEvents) redoSubscriptionsAfter(d time.Duration) {
	time.Sleep(d)

	for q := range w.subscriptions {
		err := w.ws.Subscribe(context.Background(), q)
		if err != nil {
			w.Logger.Error("Failed to resubscribe", "err", err)
		}
	}
}

func isErrAlreadySubscribed(err error) bool {
	return strings.Contains(err.Error(), tmpubsub.ErrAlreadySubscribed.Error())
}

func (w *WSEvents) eventListener() {
	for {
		select {
		case resp, ok := <-w.ws.ResponsesCh:
			if !ok {
				return
			}

			if resp.Error != nil {
				w.Logger.Error("WS error", "err", resp.Error.Error())
				// Error can be ErrAlreadySubscribed or max client (subscriptions per
				// client) reached or Tendermint exited.
				// We can ignore ErrAlreadySubscribed, but need to retry in other
				// cases.
				if !isErrAlreadySubscribed(resp.Error) {
					// Resubscribe after 1 second to give Tendermint time to restart (if
					// crashed).
					w.redoSubscriptionsAfter(1 * time.Second)
				}
				continue
			}

			result := new(ctypes.ResultEvent)
			err := w.cdc.UnmarshalJSON(resp.Result, result)
			if err != nil {
				w.Logger.Error("failed to unmarshal response", "err", err)
				continue
			}

			w.mtx.RLock()
			if out, ok := w.subscriptions[result.Query]; ok {
				if cap(out) == 0 {
					out <- *result
				} else {
					select {
					case out <- *result:
					default:
						w.Logger.Error("wanted to publish ResultEvent, but out channel is full", "result", result, "query", result.Query)
					}
				}
			}
			w.mtx.RUnlock()
		case <-w.Quit():
			return
		}
	}
}<|MERGE_RESOLUTION|>--- conflicted
+++ resolved
@@ -278,20 +278,16 @@
 	return result, nil
 }
 
-<<<<<<< HEAD
-func (c *HTTP) BlockByHash(blockHash []byte) (*ctypes.ResultBlock, error) {
+func (c *baseRPCClient) BlockByHash(blockHash []byte) (*ctypes.ResultBlock, error) {
 	result := new(ctypes.ResultBlock)
-	_, err := c.rpc.Call("block_by_hash", map[string]interface{}{"hash": blockHash}, result)
+	_, err := c.caller.Call("block_by_hash", map[string]interface{}{"hash": blockHash}, result)
 	if err != nil {
 		return nil, errors.Wrap(err, "Block_by_hash")
 	}
 	return result, nil
 }
 
-func (c *HTTP) BlockResults(height *int64) (*ctypes.ResultBlockResults, error) {
-=======
 func (c *baseRPCClient) BlockResults(height *int64) (*ctypes.ResultBlockResults, error) {
->>>>>>> 0dd6b92a
 	result := new(ctypes.ResultBlockResults)
 	_, err := c.caller.Call("block_results", map[string]interface{}{"height": height}, result)
 	if err != nil {
