package core

import (
	"time"

	cfg "github.com/tendermint/tendermint/config"
	"github.com/tendermint/tendermint/consensus"
	"github.com/tendermint/tendermint/crypto"
	dbm "github.com/tendermint/tendermint/libs/db"
	"github.com/tendermint/tendermint/libs/log"
	mempl "github.com/tendermint/tendermint/mempool"
	"github.com/tendermint/tendermint/p2p"
	"github.com/tendermint/tendermint/proxy"
	sm "github.com/tendermint/tendermint/state"
	"github.com/tendermint/tendermint/state/blockindex"
	"github.com/tendermint/tendermint/state/txindex"
	"github.com/tendermint/tendermint/types"
)

const (
	// see README
	defaultPerPage = 30
	maxPerPage     = 10000

	// SubscribeTimeout is the maximum time we wait to subscribe for an event.
	// must be less than the server's write timeout (see rpcserver.DefaultConfig)
	SubscribeTimeout = 5 * time.Second
)

//----------------------------------------------
// These interfaces are used by RPC and must be thread safe

type Consensus interface {
	GetState() sm.State
	GetValidators() (int64, []*types.Validator)
	GetLastHeight() int64
	GetRoundStateJSON() ([]byte, error)
	GetRoundStateSimpleJSON() ([]byte, error)
}

type transport interface {
	Listeners() []string
	IsListening() bool
	NodeInfo() p2p.NodeInfo
}

type peers interface {
	AddPersistentPeers([]string) error
	DialPeersAsync([]string) error
	NumPeers() (outbound, inbound, dialig int)
	Peers() p2p.IPeerSet
}

//----------------------------------------------
// These package level globals come with setters
// that are expected to be called only once, on startup

var (
	// external, thread safe interfaces
	proxyAppQuery proxy.AppConnQuery

	// interfaces defined in types and above
	stateDB        dbm.DB
	blockStore     sm.BlockStore
	evidencePool   sm.EvidencePool
	consensusState Consensus
	p2pPeers       peers
	p2pTransport   transport

	// objects
	pubKey           crypto.PubKey
	genDoc           *types.GenesisDoc // cache the genesis structure
	addrBook         p2p.AddrBook
	txIndexer        txindex.TxIndexer
	blockIndexer     blockindex.BlockIndexer
	consensusReactor *consensus.ConsensusReactor
	eventBus         *types.EventBus // thread safe
<<<<<<< HEAD
	mempool          *mempl.Mempool
	indexerHub       *sm.IndexHub
=======
	mempool          mempl.Mempool
>>>>>>> 0dd6b92a

	logger log.Logger

	config cfg.RPCConfig
)

func SetStateDB(db dbm.DB) {
	stateDB = db
}

func SetBlockStore(bs sm.BlockStore) {
	blockStore = bs
}

func SetMempool(mem mempl.Mempool) {
	mempool = mem
}

func SetEvidencePool(evpool sm.EvidencePool) {
	evidencePool = evpool
}

func SetConsensusState(cs Consensus) {
	consensusState = cs
}

func SetP2PPeers(p peers) {
	p2pPeers = p
}

func SetP2PTransport(t transport) {
	p2pTransport = t
}

func SetPubKey(pk crypto.PubKey) {
	pubKey = pk
}

func SetGenesisDoc(doc *types.GenesisDoc) {
	genDoc = doc
}

func SetAddrBook(book p2p.AddrBook) {
	addrBook = book
}

func SetProxyAppQuery(appConn proxy.AppConnQuery) {
	proxyAppQuery = appConn
}

func SetTxIndexer(indexer txindex.TxIndexer) {
	txIndexer = indexer
}

func SetBlockIndexer(indexer blockindex.BlockIndexer) {
	blockIndexer = indexer
}

func SetIndexHub(hub *sm.IndexHub) {
	indexerHub = hub
}

func SetConsensusReactor(conR *consensus.ConsensusReactor) {
	consensusReactor = conR
}

func SetLogger(l log.Logger) {
	logger = l
}

func SetEventBus(b *types.EventBus) {
	eventBus = b
}

// SetConfig sets an RPCConfig.
func SetConfig(c cfg.RPCConfig) {
	config = c
}

func validatePage(page, perPage, totalCount int) int {
	if perPage < 1 {
		return 1
	}

	pages := ((totalCount - 1) / perPage) + 1
	if page < 1 {
		page = 1
	} else if page > pages {
		page = pages
	}

	return page
}

func validatePerPage(perPage int) int {
	if perPage < 1 {
		return defaultPerPage
	} else if perPage > maxPerPage {
		return maxPerPage
	}
	return perPage
}

func validateSkipCount(page, perPage int) int {
	skipCount := (page - 1) * perPage
	if skipCount < 0 {
		return 0
	}

	return skipCount
}<|MERGE_RESOLUTION|>--- conflicted
+++ resolved
@@ -75,12 +75,8 @@
 	blockIndexer     blockindex.BlockIndexer
 	consensusReactor *consensus.ConsensusReactor
 	eventBus         *types.EventBus // thread safe
-<<<<<<< HEAD
-	mempool          *mempl.Mempool
 	indexerHub       *sm.IndexHub
-=======
 	mempool          mempl.Mempool
->>>>>>> 0dd6b92a
 
 	logger log.Logger
 
