package core

import (
	"time"

	cfg "github.com/tendermint/tendermint/config"
	"github.com/tendermint/tendermint/consensus"
	"github.com/tendermint/tendermint/crypto"
	dbm "github.com/tendermint/tendermint/libs/db"
	"github.com/tendermint/tendermint/libs/log"
	mempl "github.com/tendermint/tendermint/mempool"
	"github.com/tendermint/tendermint/p2p"
	"github.com/tendermint/tendermint/proxy"
	sm "github.com/tendermint/tendermint/state"
	"github.com/tendermint/tendermint/state/blockindex"
	"github.com/tendermint/tendermint/state/txindex"
	"github.com/tendermint/tendermint/types"
)

const (
	// see README
	defaultPerPage = 30
<<<<<<< HEAD
	maxPerPage     = 10000
)
=======
	maxPerPage     = 100
>>>>>>> d2eab536

	// SubscribeTimeout is the maximum time we wait to subscribe for an event.
	// must be less than the server's write timeout (see rpcserver.DefaultConfig)
	SubscribeTimeout = 5 * time.Second
)

//----------------------------------------------
// These interfaces are used by RPC and must be thread safe

type Consensus interface {
	GetState() sm.State
	GetValidators() (int64, []*types.Validator)
	GetLastHeight() int64
	GetRoundStateJSON() ([]byte, error)
	GetRoundStateSimpleJSON() ([]byte, error)
}

type transport interface {
	Listeners() []string
	IsListening() bool
	NodeInfo() p2p.NodeInfo
}

type peers interface {
	DialPeersAsync(p2p.AddrBook, []string, bool) error
	NumPeers() (outbound, inbound, dialig int)
	Peers() p2p.IPeerSet
}

//----------------------------------------------
// These package level globals come with setters
// that are expected to be called only once, on startup

var (
	// external, thread safe interfaces
	proxyAppQuery proxy.AppConnQuery

	// interfaces defined in types and above
	stateDB        dbm.DB
	blockStore     sm.BlockStore
	evidencePool   sm.EvidencePool
	consensusState Consensus
	p2pPeers       peers
	p2pTransport   transport

	// objects
	pubKey           crypto.PubKey
	genDoc           *types.GenesisDoc // cache the genesis structure
	addrBook         p2p.AddrBook
	txIndexer        txindex.TxIndexer
	blockIndexer     blockindex.BlockIndexer
	consensusReactor *consensus.ConsensusReactor
	eventBus         *types.EventBus // thread safe
	mempool          *mempl.Mempool

	logger log.Logger

	config cfg.RPCConfig
)

func SetStateDB(db dbm.DB) {
	stateDB = db
}

func SetBlockStore(bs sm.BlockStore) {
	blockStore = bs
}

func SetMempool(mem *mempl.Mempool) {
	mempool = mem
}

func SetEvidencePool(evpool sm.EvidencePool) {
	evidencePool = evpool
}

func SetConsensusState(cs Consensus) {
	consensusState = cs
}

func SetP2PPeers(p peers) {
	p2pPeers = p
}

func SetP2PTransport(t transport) {
	p2pTransport = t
}

func SetPubKey(pk crypto.PubKey) {
	pubKey = pk
}

func SetGenesisDoc(doc *types.GenesisDoc) {
	genDoc = doc
}

func SetAddrBook(book p2p.AddrBook) {
	addrBook = book
}

func SetProxyAppQuery(appConn proxy.AppConnQuery) {
	proxyAppQuery = appConn
}

func SetTxIndexer(indexer txindex.TxIndexer) {
	txIndexer = indexer
}

func SetBlockIndexer(indexer blockindex.BlockIndexer) {
	blockIndexer = indexer
}

func SetConsensusReactor(conR *consensus.ConsensusReactor) {
	consensusReactor = conR
}

func SetLogger(l log.Logger) {
	logger = l
}

func SetEventBus(b *types.EventBus) {
	eventBus = b
}

// SetConfig sets an RPCConfig.
func SetConfig(c cfg.RPCConfig) {
	config = c
}

func validatePage(page, perPage, totalCount int) int {
	if perPage < 1 {
		return 1
	}

	pages := ((totalCount - 1) / perPage) + 1
	if page < 1 {
		page = 1
	} else if page > pages {
		page = pages
	}

	return page
}

func validatePerPage(perPage int) int {
	if perPage < 1 {
		return defaultPerPage
	} else if perPage > maxPerPage {
		return maxPerPage
	}
	return perPage
}

func validateSkipCount(page, perPage int) int {
	skipCount := (page - 1) * perPage
	if skipCount < 0 {
		return 0
	}

	return skipCount
}<|MERGE_RESOLUTION|>--- conflicted
+++ resolved
@@ -20,12 +20,7 @@
 const (
 	// see README
 	defaultPerPage = 30
-<<<<<<< HEAD
-	maxPerPage     = 10000
-)
-=======
 	maxPerPage     = 100
->>>>>>> d2eab536
 
 	// SubscribeTimeout is the maximum time we wait to subscribe for an event.
 	// must be less than the server's write timeout (see rpcserver.DefaultConfig)
