package types

import (
	"crypto/sha256"
	"fmt"
	"os"
	"path/filepath"
	"strconv"
)

const (
	ManifestVersion      int32  = 0
	ChunkPayloadMaxBytes int    = 4 * 1024 * 1024 // 4M before compression
	snapshotDir          string = "snapshot"
	finalizedDir         string = "current"
	restorationDir       string = "restoration"
	manifestFileName     string = "MANIFEST"
)

// AppStateChunk completeness enums
// We don't use enum because amino doesn't support encode enum
const (
	Complete uint8 = iota
	InComplete_First
	InComplete_Mid
	InComplete_Last
)

type SHA256Sum [sha256.Size]byte // check sum of chunk

type Manifest struct {
	Version int32 // snapshot Version

	Height         int64       // the height of this snapshot
	StateHashes    []SHA256Sum // hashes of state chunks
	AppStateHashes []SHA256Sum // hashes of app state chunks
	BlockHashes    []SHA256Sum // Block hashes
	NumKeys        []int64     // num of keys for each substore, this sacrifices clear boundary between cosmos and tendermint, saying tendermint knows applicaction db might organized by substores. But reduce network/disk pressure that each chunk must has a field indicates what's his store
}

func NewManifest(
	height int64,
	stateHashes []SHA256Sum,
	appStateHashes []SHA256Sum,
	blockHashes []SHA256Sum,
	numKeys []int64) Manifest {
	return Manifest{
		ManifestVersion,
		height,
		stateHashes,
		appStateHashes,
		blockHashes,
		numKeys,
	}
}

type SnapshotChunk interface{}

type StateChunk struct {
	Statepart []byte
}

/**
 * Completeness:
 * 	0 - all nodes in Nodes field are complete in this chunk
 *  1 - last node in Nodes field is not complete, and its the first node of following incomplete chunks sequence
 *  2 - there is only one incomplete part of node in Nodes which follows previous chunk
 *  3 - there is only one incomplete part of node in Nodes and its the last part of previous chunks
 */
type AppStateChunk struct {
	StartIdx     int64    // compare (startIdx and number of complete nodes) against (Manifest.NumKeys) we know each node's substore
	Completeness uint8    // flag of completeness of this chunk, not enum because of go-amino doesn't support enum encoding
	Nodes        [][]byte // iavl tree serialized node, one big node (i.e. active orders and orderbook) might be split into different chunks (complete is flag to indicate that), ordering is ensured by list on manifest
}

// TODO: should we make block chunk to be blockpart?
// current max block size is 100M while normal chunk should be less than 4M
// but as blocks usually not big
// so we don't split block just like blockchaind reactor (in fast sync)
type BlockChunk struct {
	Block      []byte // amino encoded block
	SeenCommit []byte // amino encoded Commit - we need this because Block only keep LastSeenCommit, for commit of this block, we need load it in same way it was saved
}

// read snapshot manifest and chunks from disk
type SnapshotReader struct {
	Height int64
	DbDir  string
}

func (reader *SnapshotReader) Load(hash SHA256Sum) ([]byte, error) {
	return reader.loadImpl(hash, finalizedDir)
}

func (reader *SnapshotReader) LoadFromRestoration(hash SHA256Sum) ([]byte, error) {
	return reader.loadImpl(hash, restorationDir)
}

func (reader *SnapshotReader) loadImpl(hash SHA256Sum, category string) ([]byte, error) {
	toRead := filepath.Join(reader.DbDir, snapshotDir, strconv.FormatInt(reader.Height, 10), category, fmt.Sprintf("%x", hash))
	return os.ReadFile(toRead)
}

func (reader *SnapshotReader) LoadManifest(height int64) (int64, []byte, error) {
	var lookupHeight int64
	if height == 0 {
		lookupHeight = reader.Height
	} else {
		lookupHeight = height
	}

	if lookupHeight == 0 {
		return 0, nil, fmt.Errorf("requested wrong height: %d, reader height: %d", height, reader.Height)
	} else {
		toRead := filepath.Join(reader.DbDir, snapshotDir, strconv.FormatInt(lookupHeight, 10), finalizedDir, manifestFileName)
		manifest, err := os.ReadFile(toRead)
		return lookupHeight, manifest, err
	}
}

func (reader *SnapshotReader) IsFinalized() bool {
	toCheck := filepath.Join(reader.DbDir, snapshotDir, strconv.FormatInt(reader.Height, 10), finalizedDir)
	_, err := os.Stat(toCheck)
	return err == nil
}

func (reader *SnapshotReader) InitSnapshotHeight() int64 {
	var latestHeight int64

	toTraverse := filepath.Join(reader.DbDir, snapshotDir)
	if files, err := os.ReadDir(toTraverse); err == nil {
		for _, f := range files {
			if f.IsDir() {
				if height, err := strconv.ParseInt(f.Name(), 10, 64); err == nil && height > latestHeight {
					if _, err := os.Stat(filepath.Join(toTraverse, f.Name(), finalizedDir)); err == nil {
						latestHeight = height
					}
				}
			}
		}
	}

	reader.Height = latestHeight
	return latestHeight
}

// write snapshot manifest and chunks to disk
type SnapshotWriter struct {
	Height int64
	DbDir  string
}

func (writer *SnapshotWriter) Write(hash SHA256Sum, chunk []byte) error {
	path := filepath.Join(writer.DbDir, snapshotDir, strconv.FormatInt(writer.Height, 10), restorationDir)
	if err := os.MkdirAll(path, os.ModePerm); err != nil {
		return err
	}
	toWrite := filepath.Join(path, fmt.Sprintf("%x", hash))
<<<<<<< HEAD
	return ioutil.WriteFile(toWrite, chunk, 0600)
=======
	return os.WriteFile(toWrite, chunk, 0644)
>>>>>>> aa9cd853
}

func (writer *SnapshotWriter) WriteManifest(manifest []byte) error {
	path := filepath.Join(writer.DbDir, snapshotDir, strconv.FormatInt(writer.Height, 10), restorationDir)
	if err := os.MkdirAll(path, os.ModePerm); err != nil {
		return err
	}
	toWrite := filepath.Join(path, manifestFileName)
<<<<<<< HEAD
	return ioutil.WriteFile(toWrite, manifest, 0600)
=======
	return os.WriteFile(toWrite, manifest, 0644)
>>>>>>> aa9cd853
}

func (writer *SnapshotWriter) Finalize() error {
	baseDir := filepath.Join(writer.DbDir, snapshotDir, strconv.FormatInt(writer.Height, 10))
	return os.Rename(filepath.Join(baseDir, restorationDir), filepath.Join(baseDir, finalizedDir))
}

func (writer *SnapshotWriter) Delete() error {
	return os.RemoveAll(filepath.Join(writer.DbDir, snapshotDir, strconv.FormatInt(writer.Height, 10)))
}<|MERGE_RESOLUTION|>--- conflicted
+++ resolved
@@ -156,11 +156,7 @@
 		return err
 	}
 	toWrite := filepath.Join(path, fmt.Sprintf("%x", hash))
-<<<<<<< HEAD
-	return ioutil.WriteFile(toWrite, chunk, 0600)
-=======
-	return os.WriteFile(toWrite, chunk, 0644)
->>>>>>> aa9cd853
+	return os.WriteFile(toWrite, chunk, 0600)
 }
 
 func (writer *SnapshotWriter) WriteManifest(manifest []byte) error {
@@ -169,11 +165,7 @@
 		return err
 	}
 	toWrite := filepath.Join(path, manifestFileName)
-<<<<<<< HEAD
-	return ioutil.WriteFile(toWrite, manifest, 0600)
-=======
-	return os.WriteFile(toWrite, manifest, 0644)
->>>>>>> aa9cd853
+	return os.WriteFile(toWrite, manifest, 0600)
 }
 
 func (writer *SnapshotWriter) Finalize() error {
