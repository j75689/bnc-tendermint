# Gopkg.toml example
#
# Refer to https://github.com/golang/dep/blob/master/docs/Gopkg.toml.md
# for detailed Gopkg.toml documentation.
#
# required = ["github.com/user/thing/cmd/thing"]
# ignored = ["github.com/user/project/pkgX", "bitbucket.org/user/project/pkgA/pkgY"]
#
# [[constraint]]
#   name = "github.com/user/project"
#   version = "1.0.0"
#
# [[constraint]]
#   name = "github.com/user/project2"
#   branch = "dev"
#   source = "github.com/myfork/project2"
#
# [[override]]
#   name = "github.com/x/y"
#   version = "2.4.0"
#
# [prune]
#   non-go = false
#   go-tests = true
#   unused-packages = true
#
###########################################################
# NOTE: All packages should be pinned to specific versions.
# Packages without releases must pin to a commit.


[[constraint]]
  name = "github.com/go-kit/kit"
  version = "=0.6.0"

[[constraint]]
  name = "github.com/gogo/protobuf"
  version = "=1.1.0"

[[constraint]]
  name = "github.com/golang/protobuf"
  version = "=1.1.0"

[[constraint]]
  name = "github.com/gorilla/websocket"
  version = "=1.2.0"

[[constraint]]
  name = "github.com/pkg/errors"
  version = "=0.8.0"

[[constraint]]
  name = "github.com/spf13/cobra"
  version = "=0.0.1"

[[constraint]]
  name = "github.com/spf13/viper"
  version = "=1.0.0"

[[constraint]]
  name = "github.com/stretchr/testify"
  version = "=1.2.1"

[[constraint]]
  name = "github.com/tendermint/go-amino"
  version = "=0.10.1"

[[constraint]]
  name = "google.golang.org/grpc"
  version = "=1.11.3"

[[constraint]]
  name = "github.com/fortytw2/leaktest"
  version = "=1.2.0"
<<<<<<< HEAD

###################################
## Some repos dont have releases.
## Pin to revision

=======

###################################
## Some repos dont have releases.
## Pin to revision

>>>>>>> 40342bfa
## We can remove this one by updating protobuf to v1.1.0
## but then the grpc tests break with
#--- FAIL: TestBroadcastTx (0.01s)
#panic: message/group field common.KVPair:bytes without pointer [recovered]
#        panic: message/group field common.KVPair:bytes without pointer
#
# ...
#
# github.com/tendermint/tendermint/rpc/grpc_test.TestBroadcastTx(0xc420a5ab40)
#         /go/src/github.com/tendermint/tendermint/rpc/grpc/grpc_test.go:29 +0x141
[[override]]
  name = "google.golang.org/genproto"
  revision = "7fd901a49ba6a7f87732eb344f6e3c5b19d1b200"

[[constraint]]
  name = "github.com/ebuchman/fail-test"
  revision = "95f809107225be108efcf10a3509e4ea6ceef3c4"
<<<<<<< HEAD

# last revision used by go-crypto
[[constraint]]
  name = "github.com/btcsuite/btcutil"
  revision = "d4cc87b860166d00d6b5b9e0d3b3d71d6088d4d4"

=======

# last revision used by go-crypto
[[constraint]]
  name = "github.com/btcsuite/btcutil"
  revision = "d4cc87b860166d00d6b5b9e0d3b3d71d6088d4d4"

>>>>>>> 40342bfa
# Haven't made a release since 2016.
[[constraint]]
  name = "github.com/prometheus/client_golang"
  revision = "ae27198cdd90bf12cd134ad79d1366a6cf49f632"

[[constraint]]
  name = "github.com/rcrowley/go-metrics"
  revision = "e2704e165165ec55d062f5919b4b29494e9fa790"

[[constraint]]
  name = "golang.org/x/net"
  revision = "292b43bbf7cb8d35ddf40f8d5100ef3837cced3f"

[prune]
  go-tests = true
  unused-packages = true<|MERGE_RESOLUTION|>--- conflicted
+++ resolved
@@ -72,19 +72,11 @@
 [[constraint]]
   name = "github.com/fortytw2/leaktest"
   version = "=1.2.0"
-<<<<<<< HEAD
 
 ###################################
 ## Some repos dont have releases.
 ## Pin to revision
 
-=======
-
-###################################
-## Some repos dont have releases.
-## Pin to revision
-
->>>>>>> 40342bfa
 ## We can remove this one by updating protobuf to v1.1.0
 ## but then the grpc tests break with
 #--- FAIL: TestBroadcastTx (0.01s)
@@ -102,21 +94,12 @@
 [[constraint]]
   name = "github.com/ebuchman/fail-test"
   revision = "95f809107225be108efcf10a3509e4ea6ceef3c4"
-<<<<<<< HEAD
 
 # last revision used by go-crypto
 [[constraint]]
   name = "github.com/btcsuite/btcutil"
   revision = "d4cc87b860166d00d6b5b9e0d3b3d71d6088d4d4"
 
-=======
-
-# last revision used by go-crypto
-[[constraint]]
-  name = "github.com/btcsuite/btcutil"
-  revision = "d4cc87b860166d00d6b5b9e0d3b3d71d6088d4d4"
-
->>>>>>> 40342bfa
 # Haven't made a release since 2016.
 [[constraint]]
   name = "github.com/prometheus/client_golang"
