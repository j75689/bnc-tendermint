--- conflicted
+++ resolved
@@ -43,40 +43,34 @@
 // MockPV implements PrivValidator without any safety or persistence.
 // Only use it for testing.
 type MockPV struct {
-<<<<<<< HEAD
-	address Address
-	pubKey  crypto.PubKey
-	privKey crypto.PrivKey
-}
-
-func NewMockPV() *MockPV {
-	privKey := ed25519.GenPrivKey()
-	pubKey := privKey.PubKey()
-	return &MockPV{
-		address: pubKey.Address(),
-		pubKey:  pubKey,
-		privKey: privKey,
-	}
-}
-
-func (pv *MockPV) GetAddress() Address {
-	return pv.address
-=======
+	address              Address
+	pubKey               crypto.PubKey
 	privKey              crypto.PrivKey
 	breakProposalSigning bool
 	breakVoteSigning     bool
 }
 
 func NewMockPV() *MockPV {
-	return &MockPV{ed25519.GenPrivKey(), false, false}
+	privKey := ed25519.GenPrivKey()
+	return NewMockPVWithParams(privKey, false, false)
 }
 
 // NewMockPVWithParams allows one to create a MockPV instance, but with finer
 // grained control over the operation of the mock validator. This is useful for
 // mocking test failures.
 func NewMockPVWithParams(privKey crypto.PrivKey, breakProposalSigning, breakVoteSigning bool) *MockPV {
-	return &MockPV{privKey, breakProposalSigning, breakVoteSigning}
->>>>>>> e0f89364
+	pubKey := privKey.PubKey()
+	return &MockPV{
+		address:              pubKey.Address(),
+		pubKey:               pubKey,
+		privKey:              privKey,
+		breakProposalSigning: breakProposalSigning,
+		breakVoteSigning:     breakVoteSigning,
+	}
+}
+
+func (pv *MockPV) GetAddress() Address {
+	return pv.address
 }
 
 // Implements PrivValidator.
@@ -143,9 +137,5 @@
 
 // NewErroringMockPV returns a MockPV that fails on each signing request. Again, for testing only.
 func NewErroringMockPV() *erroringMockPV {
-<<<<<<< HEAD
 	return &erroringMockPV{NewMockPV()}
-=======
-	return &erroringMockPV{&MockPV{ed25519.GenPrivKey(), false, false}}
->>>>>>> e0f89364
 }