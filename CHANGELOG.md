# Changelog

<<<<<<< HEAD
## v0.31.5-binance.1
*July 17th, 2019*

### IMPROVEMENTS:
- [mempool] [\#100](https://github.com/binance-chain/bnc-tendermint/pull/100) add OnlyPersistent to config of mempool 
- [metrics] [\#96](https://github.com/binance-chain/bnc-tendermint/pull/96) monitor: add more metrics about p2p
=======
## v0.31.6

*May 31st, 2019*

This release contains many fixes and improvements, primarily for p2p functionality.
It also fixes a security issue in the mempool package.

With this release, Tendermint now supports [boltdb](https://github.com/etcd-io/bbolt), although
in experimental mode. Feel free to try and report to us any findings/issues.
Note also that the build tags for compiling CLevelDB have changed.

Special thanks to external contributors on this release:
@guagualvcha, @james-ray, @gregdhill, @climber73, @yutianwu,
@carlosflrs, @defunctzombie, @leoluk, @needkane, @CrocdileChan

### BREAKING CHANGES:

* Go API
  - [libs/common] Removed deprecated `PanicSanity`, `PanicCrisis`,
    `PanicConsensus` and `PanicQ`
  - [mempool, state] [\#2659](https://github.com/tendermint/tendermint/issues/2659) `Mempool` now an interface that lives in the mempool package.
    See issue and PR for more details.
  - [p2p] [\#3346](https://github.com/tendermint/tendermint/issues/3346) `Reactor#InitPeer` method is added to `Reactor` interface
  - [types] [\#1648](https://github.com/tendermint/tendermint/issues/1648) `Commit#VoteSignBytes` signature was changed

### FEATURES:
- [node] [\#2659](https://github.com/tendermint/tendermint/issues/2659) Add `node.Mempool()` method, which allows you to access mempool
- [libs/db] [\#3604](https://github.com/tendermint/tendermint/pull/3604) Add experimental support for bolt db (etcd's fork of bolt) (@CrocdileChan)

### IMPROVEMENTS:
- [cli] [\#3585](https://github.com/tendermint/tendermint/issues/3585) Add `--keep-addr-book` option to `unsafe_reset_all` cmd to not
  clear the address book (@climber73)
- [cli] [\#3160](https://github.com/tendermint/tendermint/issues/3160) Add
  `--config=<path-to-config>` option to `testnet` cmd (@gregdhill)
- [cli] [\#3661](https://github.com/tendermint/tendermint/pull/3661) Add
  `--hostname-suffix`, `--hostname` and `--random-monikers` options to `testnet`
  cmd for greater peer address/identity generation flexibility.
- [crypto] [\#3672](https://github.com/tendermint/tendermint/issues/3672) Return more info in the `AddSignatureFromPubKey` error
- [cs/replay] [\#3460](https://github.com/tendermint/tendermint/issues/3460) Check appHash for each block
- [libs/db] [\#3611](https://github.com/tendermint/tendermint/issues/3611) Conditional compilation
  * Use `cleveldb` tag instead of `gcc` to compile Tendermint with CLevelDB or
    use `make build_c` / `make install_c` (full instructions can be found at
    https://tendermint.com/docs/introduction/install.html#compile-with-cleveldb-support)
  * Use `boltdb` tag to compile Tendermint with bolt db
- [node] [\#3362](https://github.com/tendermint/tendermint/issues/3362) Return an error if `persistent_peers` list is invalid (except
  when IP lookup fails)
- [p2p] [\#3463](https://github.com/tendermint/tendermint/pull/3463) Do not log "Can't add peer's address to addrbook" error for a private peer (@guagualvcha)
- [p2p] [\#3531](https://github.com/tendermint/tendermint/issues/3531) Terminate session on nonce wrapping (@climber73)
- [pex] [\#3647](https://github.com/tendermint/tendermint/pull/3647) Dial seeds, if any, instead of crawling peers first (@defunctzombie)
- [rpc] [\#3534](https://github.com/tendermint/tendermint/pull/3534) Add support for batched requests/responses in JSON RPC
- [rpc] [\#3362](https://github.com/tendermint/tendermint/issues/3362) `/dial_seeds` & `/dial_peers` return errors if addresses are
  incorrect (except when IP lookup fails)

### BUG FIXES:
- [consensus] [\#3067](https://github.com/tendermint/tendermint/issues/3067) Fix replay from appHeight==0 with validator set changes (@james-ray)
- [consensus] [\#3304](https://github.com/tendermint/tendermint/issues/3304) Create a peer state in consensus reactor before the peer
  is started (@guagualvcha)
- [lite] [\#3669](https://github.com/tendermint/tendermint/issues/3669) Add context parameter to RPC Handlers in proxy routes (@yutianwu)
- [mempool] [\#3322](https://github.com/tendermint/tendermint/issues/3322) When a block is committed, only remove committed txs from the mempool
that were valid (ie. `ResponseDeliverTx.Code == 0`)
- [p2p] [\#3338](https://github.com/tendermint/tendermint/issues/3338) Ensure `RemovePeer` is always called before `InitPeer` (upon a peer
  reconnecting to our node)
- [p2p] [\#3532](https://github.com/tendermint/tendermint/issues/3532) Limit the number of attempts to connect to a peer in seed mode
  to 16 (as a result, the node will stop retrying after a 35 hours time window)
- [p2p] [\#3362](https://github.com/tendermint/tendermint/issues/3362) Allow inbound peers to be persistent, including for seed nodes.
- [pex] [\#3603](https://github.com/tendermint/tendermint/pull/3603) Dial seeds when addrbook needs more addresses (@defunctzombie)

### OTHERS:
- [networks] fixes ansible integration script (@carlosflrs)
>>>>>>> 0dd6b92a

## v0.31.5

*April 16th, 2019*

This release fixes a regression from v0.31.4 where, in existing chains that
were upgraded, `/validators` could return an empty validator set. This is true
for almost all heights, given the validator set remains the same.

Special thanks to external contributors on this release:
@brapse, @guagualvcha, @dongsam, @phucc

### IMPROVEMENTS:

- [libs/common] `CMap`: slight optimization in `Keys()` and `Values()` (@phucc)
- [gitignore] gitignore: add .vendor-new (@dongsam)

### BUG FIXES:

- [state] [\#3537](https://github.com/tendermint/tendermint/pull/3537#issuecomment-482711833)
  `LoadValidators`: do not return an empty validator set
- [blockchain] [\#3457](https://github.com/tendermint/tendermint/issues/3457)
  Fix "peer did not send us anything" in `fast_sync` mode when under high pressure

## v0.31.4

*April 12th, 2019*

This release fixes a regression from v0.31.3 which used the peer's `SocketAddr` to add the peer to
the address book. This swallowed the peer's self-reported port which is important in case of reconnect.
It brings back `NetAddress()` to `NodeInfo` and uses it instead of `SocketAddr` for adding peers.
Additionally, it improves response time on the `/validators` or `/status` RPC endpoints.
As a side-effect it makes these RPC endpoint more difficult to DoS and fixes a performance degradation in `ExecCommitBlock`.
Also, it contains an [ADR](https://github.com/tendermint/tendermint/pull/3539) that proposes decoupling the
responsibility for peer behaviour from the `p2p.Switch` (by @brapse).

Special thanks to external contributors on this release:
@brapse, @guagualvcha, @mydring

### IMPROVEMENTS:

- [p2p] [\#3463](https://github.com/tendermint/tendermint/pull/3463) Do not log "Can't add peer's address to addrbook" error for a private peer
- [p2p] [\#3547](https://github.com/tendermint/tendermint/pull/3547) Fix a couple of annoying typos (@mdyring)

### BUG FIXES:

- [docs] [\#3514](https://github.com/tendermint/tendermint/issues/3514) Fix block.Header.Time description (@melekes)
- [p2p] [\#2716](https://github.com/tendermint/tendermint/issues/2716) Check if we're already connected to peer right before dialing it (@melekes)
- [p2p] [\#3545](https://github.com/tendermint/tendermint/issues/3545) Add back `NetAddress()` to `NodeInfo` and use it instead of peer's `SocketAddr()` when adding a peer to the `PEXReactor` (potential fix for [\#3532](https://github.com/tendermint/tendermint/issues/3532))
- [state] [\#3438](https://github.com/tendermint/tendermint/pull/3438)
  Persist validators every 100000 blocks even if no changes to the set
  occurred (@guagualvcha). This
  1) Prevents possible DoS attack using `/validators` or `/status` RPC
  endpoints. Before response time was growing linearly with height if no
  changes were made to the validator set.
  2) Fixes performance degradation in `ExecCommitBlock` where we call
  `LoadValidators` for each `Evidence` in the block.

## v0.31.3

*April 1st, 2019*

This release includes two security sensitive fixes: it ensures generated private
keys are valid, and it prevents certain DNS lookups that would cause the node to
panic if the lookup failed.

### BREAKING CHANGES:
* Go API
  - [crypto/secp256k1] [\#3439](https://github.com/tendermint/tendermint/issues/3439)
    The `secp256k1.GenPrivKeySecp256k1` function has changed to guarantee that it returns a valid key, which means it
    will return a different private key than in previous versions for the same secret.

### BUG FIXES:

- [crypto/secp256k1] [\#3439](https://github.com/tendermint/tendermint/issues/3439)
    Ensure generated private keys are valid by randomly sampling until a valid key is found.
    Previously, it was possible (though rare!) to generate keys that exceeded the curve order.
    Such keys would lead to invalid signatures.
- [p2p] [\#3522](https://github.com/tendermint/tendermint/issues/3522) Memoize
  socket address in peer connections to avoid DNS lookups. Previously, failed
  DNS lookups could cause the node to panic.

## v0.31.2

*March 30th, 2019*

This release fixes a regression from v0.31.1 where Tendermint panics under
mempool load for external ABCI apps.

Special thanks to external contributors on this release:
@guagualvcha

### BREAKING CHANGES:

* CLI/RPC/Config

* Apps

* Go API
  - [libs/autofile] [\#3504](https://github.com/tendermint/tendermint/issues/3504) Remove unused code in autofile package. Deleted functions: `Group.Search`, `Group.FindLast`, `GroupReader.ReadLine`, `GroupReader.PushLine`, `MakeSimpleSearchFunc` (@guagualvcha)

* Blockchain Protocol

* P2P Protocol

### FEATURES:

### IMPROVEMENTS:

- [circle] [\#3497](https://github.com/tendermint/tendermint/issues/3497) Move release management to CircleCI

### BUG FIXES:

- [mempool] [\#3512](https://github.com/tendermint/tendermint/issues/3512) Fix panic from concurrent access to txsMap, a regression for external ABCI apps introduced in v0.31.1

## v0.31.1

*March 27th, 2019*

This release contains a major improvement for the mempool that reduce the amount of sent data by about 30%
(see some numbers below).
It also fixes a memory leak in the mempool and adds TLS support to the RPC server by providing a certificate and key in the config.

Special thanks to external contributors on this release:
@brapse, @guagualvcha, @HaoyangLiu, @needkane, @TraceBundy

### BREAKING CHANGES:

* CLI/RPC/Config

* Apps

* Go API
  - [crypto] [\#3426](https://github.com/tendermint/tendermint/pull/3426) Remove `Ripemd160` helper method (@needkane)
  - [libs/common] [\#3429](https://github.com/tendermint/tendermint/pull/3429) Remove `RepeatTimer` (also `TimerMaker` and `Ticker` interface)
  - [rpc/client] [\#3458](https://github.com/tendermint/tendermint/issues/3458) Include `NetworkClient` interface into `Client` interface
  - [types] [\#3448](https://github.com/tendermint/tendermint/issues/3448) Remove method `PB2TM.ConsensusParams`

* Blockchain Protocol

* P2P Protocol

### FEATURES:

 - [rpc] [\#3419](https://github.com/tendermint/tendermint/issues/3419) Start HTTPS server if `rpc.tls_cert_file` and `rpc.tls_key_file` are provided in the config (@guagualvcha)

### IMPROVEMENTS:

- [docs] [\#3140](https://github.com/tendermint/tendermint/issues/3140) Formalize proposer election algorithm properties
- [docs] [\#3482](https://github.com/tendermint/tendermint/issues/3482) Fix broken links (@brapse)
- [mempool] [\#2778](https://github.com/tendermint/tendermint/issues/2778) No longer send txs back to peers who sent it to you.
Also, limit to 65536 active peers.
This vastly improves the bandwidth consumption of nodes.
For instance, for a 4 node localnet, in a test sending 250byte txs for 120 sec. at 500 txs/sec (total of 15MB):
  - total bytes received from 1st node:
     - before: 42793967 (43MB)
     - after: 30003256 (30MB)
  - total bytes sent to 1st node:
     - before: 30569339 (30MB)
     - after: 19304964 (19MB)
- [p2p] [\#3475](https://github.com/tendermint/tendermint/issues/3475) Simplify `GetSelectionWithBias` for addressbook (@guagualvcha)
- [rpc/lib/client] [\#3430](https://github.com/tendermint/tendermint/issues/3430) Disable compression for HTTP client to prevent GZIP-bomb DoS attacks (@guagualvcha)

### BUG FIXES:

- [blockchain] [\#2699](https://github.com/tendermint/tendermint/issues/2699) Update the maxHeight when a peer is removed
- [mempool] [\#3478](https://github.com/tendermint/tendermint/issues/3478) Fix memory-leak related to `broadcastTxRoutine` (@HaoyangLiu)


## v0.31.0

*March 16th, 2019*

Special thanks to external contributors on this release:
@danil-lashin, @guagualvcha, @siburu, @silasdavis, @srmo, @Stumble, @svenstaro

This release is primarily about the new pubsub implementation, dubbed `pubsub 2.0`, and related changes,
like configurable limits on the number of active RPC subscriptions at a time (`max_subscription_clients`).
Pubsub 2.0 is an improved version of the older pubsub that is non-blocking and has a nicer API.
Note the improved pubsub API also resulted in some improvements to the HTTPClient interface and the API for WebSocket subscriptions.
This release also adds a configurable limit to the mempool size (`max_txs_bytes`, default 1GB)
and a configurable timeout for the `/broadcast_tx_commit` endpoint.

See the [v0.31.0
Milestone](https://github.com/tendermint/tendermint/milestone/19?closed=1) for
more details.

Friendly reminder, we have a [bug bounty
program](https://hackerone.com/tendermint).

### BREAKING CHANGES:

* CLI/RPC/Config
  - [config] [\#2920](https://github.com/tendermint/tendermint/issues/2920) Remove `consensus.blocktime_iota` parameter
  - [rpc] [\#3227](https://github.com/tendermint/tendermint/issues/3227) New PubSub design does not block on clients when publishing
    messages. Slow clients may miss messages and receive an error, terminating
    the subscription.
  - [rpc] [\#3269](https://github.com/tendermint/tendermint/issues/2826) Limit number of unique clientIDs with open subscriptions. Configurable via `rpc.max_subscription_clients`
  - [rpc] [\#3269](https://github.com/tendermint/tendermint/issues/2826) Limit number of unique queries a given client can subscribe to at once. Configurable via `rpc.max_subscriptions_per_client`.
  - [rpc] [\#3435](https://github.com/tendermint/tendermint/issues/3435) Default ReadTimeout and WriteTimeout changed to 10s. WriteTimeout can increased by setting `rpc.timeout_broadcast_tx_commit` in the config.
  - [rpc/client] [\#3269](https://github.com/tendermint/tendermint/issues/3269) Update `EventsClient` interface to reflect new pubsub/eventBus API [ADR-33](https://github.com/tendermint/tendermint/blob/develop/docs/architecture/adr-033-pubsub.md). This includes `Subscribe`, `Unsubscribe`, and `UnsubscribeAll` methods.

* Apps
  - [abci] [\#3403](https://github.com/tendermint/tendermint/issues/3403) Remove `time_iota_ms` from BlockParams. This is a
    ConsensusParam but need not be exposed to the app for now.
  - [abci] [\#2920](https://github.com/tendermint/tendermint/issues/2920) Rename `consensus_params.block_size` to `consensus_params.block` in ABCI ConsensusParams

* Go API
  - [libs/common] TrapSignal accepts logger as a first parameter and does not block anymore
    * previously it was dumping "captured ..." msg to os.Stdout
    * TrapSignal should not be responsible for blocking thread of execution
  - [libs/db] [\#3397](https://github.com/tendermint/tendermint/pull/3397) Add possibility to `Close()` `Batch` to prevent memory leak when using ClevelDB. (@Stumble)
  - [types] [\#3354](https://github.com/tendermint/tendermint/issues/3354) Remove RoundState from EventDataRoundState
  - [rpc] [\#3435](https://github.com/tendermint/tendermint/issues/3435) `StartHTTPServer` / `StartHTTPAndTLSServer` now require a Config (use `rpcserver.DefaultConfig`)

* Blockchain Protocol

* P2P Protocol

### FEATURES:
- [config] [\#3269](https://github.com/tendermint/tendermint/issues/2826) New configuration values for controlling RPC subscriptions:
    - `rpc.max_subscription_clients` sets the maximum number of unique clients
      with open subscriptions
    - `rpc.max_subscriptions_per_client`sets the maximum number of unique
      subscriptions from a given client
    - `rpc.timeout_broadcast_tx_commit` sets the time to wait for a tx to be committed during `/broadcast_tx_commit`
- [types] [\#2920](https://github.com/tendermint/tendermint/issues/2920) Add `time_iota_ms` to block's consensus parameters (not exposed to the application)
- [lite] [\#3269](https://github.com/tendermint/tendermint/issues/3269) Add `/unsubscribe_all` endpoint to unsubscribe from all events
- [mempool] [\#3079](https://github.com/tendermint/tendermint/issues/3079) Bound mempool memory usage via the `mempool.max_txs_bytes` configuration value. Set to 1GB by default. The mempool's current `txs_total_bytes` is exposed via `total_bytes` field in
  `/num_unconfirmed_txs` and `/unconfirmed_txs` RPC endpoints.

### IMPROVEMENTS:
- [all] [\#3385](https://github.com/tendermint/tendermint/issues/3385), [\#3386](https://github.com/tendermint/tendermint/issues/3386) Various linting improvements
- [crypto] [\#3371](https://github.com/tendermint/tendermint/issues/3371) Copy in secp256k1 package from go-ethereum instead of importing
  go-ethereum (@silasdavis)
- [deps] [\#3382](https://github.com/tendermint/tendermint/issues/3382) Don't pin repos without releases
- [deps] [\#3357](https://github.com/tendermint/tendermint/issues/3357), [\#3389](https://github.com/tendermint/tendermint/issues/3389), [\#3392](https://github.com/tendermint/tendermint/issues/3392) Update gogo/protobuf, golang/protobuf, levigo, golang.org/x/crypto
- [libs/common] [\#3238](https://github.com/tendermint/tendermint/issues/3238) exit with zero (0) code upon receiving SIGTERM/SIGINT
- [libs/db] [\#3378](https://github.com/tendermint/tendermint/issues/3378) CLevelDB#Stats now returns the following properties:
  - leveldb.num-files-at-level{n}
  - leveldb.stats
  - leveldb.sstables
  - leveldb.blockpool
  - leveldb.cachedblock
  - leveldb.openedtables
  - leveldb.alivesnaps
  - leveldb.aliveiters
- [privval] [\#3351](https://github.com/tendermint/tendermint/pull/3351) First part of larger refactoring that clarifies and separates concerns in the privval package.

### BUG FIXES:
- [blockchain] [\#3358](https://github.com/tendermint/tendermint/pull/3358) Fix timer leak in `BlockPool` (@guagualvcha)
- [cmd] [\#3408](https://github.com/tendermint/tendermint/issues/3408) Fix `testnet` command's panic when creating non-validator configs (using `--n` flag) (@srmo)
- [libs/db/remotedb/grpcdb] [\#3402](https://github.com/tendermint/tendermint/issues/3402) Close Iterator/ReverseIterator after use
- [libs/pubsub] [\#951](https://github.com/tendermint/tendermint/issues/951), [\#1880](https://github.com/tendermint/tendermint/issues/1880) Use non-blocking send when dispatching messages [ADR-33](https://github.com/tendermint/tendermint/blob/develop/docs/architecture/adr-033-pubsub.md)
- [lite] [\#3364](https://github.com/tendermint/tendermint/issues/3364) Fix `/validators` and `/abci_query` proxy endpoints
  (@guagualvcha)
- [p2p/conn] [\#3347](https://github.com/tendermint/tendermint/issues/3347) Reject all-zero shared secrets in the Diffie-Hellman step of secret-connection
- [p2p] [\#3369](https://github.com/tendermint/tendermint/issues/3369) Do not panic when filter times out
- [p2p] [\#3359](https://github.com/tendermint/tendermint/pull/3359) Fix reconnecting report duplicate ID error due to race condition between adding peer to peerSet and starting it (@guagualvcha)

## v0.30.2

*March 10th, 2019*

This release fixes a CLevelDB memory leak. It was happening because we were not
closing the WriteBatch object after use. See [levigo's
godoc](https://godoc.org/github.com/jmhodges/levigo#WriteBatch.Close) for the
Close method. Special thanks goes to @Stumble who both reported an issue in
[cosmos-sdk](https://github.com/cosmos/cosmos-sdk/issues/3842) and provided a
fix here.

### BREAKING CHANGES:

* Go API
  - [libs/db] [\#3842](https://github.com/cosmos/cosmos-sdk/issues/3842) Add Close() method to Batch interface (@Stumble)

### BUG FIXES:
- [libs/db] [\#3842](https://github.com/cosmos/cosmos-sdk/issues/3842) Fix CLevelDB memory leak (@Stumble)

## v0.30.1

*February 20th, 2019*

This release fixes a consensus halt and a DataCorruptionError after restart
discovered in `game_of_stakes_6`. It also fixes a security issue in the p2p
handshake by authenticating the NetAddress.ID of the peer we're dialing.

### IMPROVEMENTS:

* [config] [\#3291](https://github.com/tendermint/tendermint/issues/3291) Make
  config.ResetTestRootWithChainID() create concurrency-safe test directories.

### BUG FIXES:

* [consensus] [\#3295](https://github.com/tendermint/tendermint/issues/3295)
  Flush WAL on stop to prevent data corruption during graceful shutdown.
* [consensus] [\#3302](https://github.com/tendermint/tendermint/issues/3302)
  Fix possible halt by resetting TriggeredTimeoutPrecommit before starting next height.
* [rpc] [\#3251](https://github.com/tendermint/tendermint/issues/3251) Fix
  `/net_info#peers#remote_ip` format. New format spec:
  * dotted decimal ("192.0.2.1"), if ip is an IPv4 or IP4-mapped IPv6 address
  * IPv6 ("2001:db8::1"), if ip is a valid IPv6 address
* [cmd] [\#3314](https://github.com/tendermint/tendermint/issues/3314) Return
  an error on `show_validator` when the private validator file does not exist.
* [p2p] [\#3010](https://github.com/tendermint/tendermint/issues/3010#issuecomment-464287627)
  Authenticate a peer against its NetAddress.ID when dialing.

## v0.30.0

*February 8th, 2019*

This release fixes yet another issue with the proposer selection algorithm.
We hope it's the last one, but we won't be surprised if it's not.
We plan to one day expose the selection algorithm more directly to
the application ([\#3285](https://github.com/tendermint/tendermint/issues/3285)), and even to support randomness ([\#763](https://github.com/tendermint/tendermint/issues/763)).
For more, see issues marked
[proposer-selection](https://github.com/tendermint/tendermint/labels/proposer-selection).

This release also includes a fix to prevent Tendermint from including the same
piece of evidence in more than one block. This issue was reported by @chengwenxi in our
[bug bounty program](https://hackerone.com/tendermint).

### BREAKING CHANGES:

* Apps
  - [state] [\#3222](https://github.com/tendermint/tendermint/issues/3222)
    Duplicate updates for the same validator are forbidden. Apps must ensure
    that a given `ResponseEndBlock.ValidatorUpdates` contains only one entry per pubkey.

* Go API
  - [types] [\#3222](https://github.com/tendermint/tendermint/issues/3222)
    Remove `Add` and `Update` methods from `ValidatorSet` in favor of new
    `UpdateWithChangeSet`. This allows updates to be applied as a set, instead of
    one at a time.

* Block Protocol
  - [state] [\#3286](https://github.com/tendermint/tendermint/issues/3286) Blocks that include already committed evidence are invalid.

* P2P Protocol
  - [consensus] [\#3222](https://github.com/tendermint/tendermint/issues/3222)
    Validator updates are applied as a set, instead of one at a time, thus
    impacting the proposer priority calculation. This ensures that the proposer
    selection algorithm does not depend on the order of updates in
    `ResponseEndBlock.ValidatorUpdates`.

### IMPROVEMENTS:
- [crypto] [\#3279](https://github.com/tendermint/tendermint/issues/3279) Use `btcec.S256().N` directly instead of hard coding a copy.

### BUG FIXES:
- [state] [\#3222](https://github.com/tendermint/tendermint/issues/3222) Fix validator set updates so they are applied as a set, rather
  than one at a time. This makes the proposer selection algorithm independent of
  the order of updates in `ResponseEndBlock.ValidatorUpdates`.
- [evidence] [\#3286](https://github.com/tendermint/tendermint/issues/3286) Don't add committed evidence to evidence pool.

## v0.29.2

*February 7th, 2019*

Special thanks to external contributors on this release:
@ackratos, @rickyyangz

**Note**: This release contains security sensitive patches in the `p2p` and
`crypto` packages:
- p2p:
  - Partial fix for MITM attacks on the p2p connection. MITM conditions may
    still exist. See [\#3010](https://github.com/tendermint/tendermint/issues/3010).
- crypto:
  - Eliminate our fork of `btcd` and use the `btcd/btcec` library directly for
    native secp256k1 signing. Note we still modify the signature encoding to
    prevent malleability.
  - Support the libsecp256k1 library via CGo through the `go-ethereum/crypto/secp256k1` package.
  - Eliminate MixEntropy functions

### BREAKING CHANGES:

* Go API
  - [crypto] [\#3278](https://github.com/tendermint/tendermint/issues/3278) Remove
    MixEntropy functions
  - [types] [\#3245](https://github.com/tendermint/tendermint/issues/3245) Commit uses `type CommitSig Vote` instead of `Vote` directly.
    In preparation for removing redundant fields from the commit [\#1648](https://github.com/tendermint/tendermint/issues/1648)

### IMPROVEMENTS:
- [consensus] [\#3246](https://github.com/tendermint/tendermint/issues/3246) Better logging and notes on recovery for corrupted WAL file
- [crypto] [\#3163](https://github.com/tendermint/tendermint/issues/3163) Use ethereum's libsecp256k1 go-wrapper for signatures when cgo is available
- [crypto] [\#3162](https://github.com/tendermint/tendermint/issues/3162) Wrap btcd instead of forking it to keep up with fixes (used if cgo is not available)
- [makefile] [\#3233](https://github.com/tendermint/tendermint/issues/3233) Use golangci-lint instead of go-metalinter
- [tools] [\#3218](https://github.com/tendermint/tendermint/issues/3218) Add go-deadlock tool to help detect deadlocks
- [tools] [\#3106](https://github.com/tendermint/tendermint/issues/3106) Add tm-signer-harness test harness for remote signers
- [tests] [\#3258](https://github.com/tendermint/tendermint/issues/3258) Fixed a bunch of non-deterministic test failures

### BUG FIXES:
- [node] [\#3186](https://github.com/tendermint/tendermint/issues/3186) EventBus and indexerService should be started before first block (for replay last block on handshake) execution (@ackratos)
- [p2p] [\#3232](https://github.com/tendermint/tendermint/issues/3232) Fix infinite loop leading to addrbook deadlock for seed nodes
- [p2p] [\#3247](https://github.com/tendermint/tendermint/issues/3247) Fix panic in SeedMode when calling FlushStop and OnStop
  concurrently
- [p2p] [\#3040](https://github.com/tendermint/tendermint/issues/3040) Fix MITM on secret connection by checking low-order points
- [privval] [\#3258](https://github.com/tendermint/tendermint/issues/3258) Fix race between sign requests and ping requests in socket that was causing messages to be corrupted

## v0.29.1

*January 24, 2019*

Special thanks to external contributors on this release:
@infinytum, @gauthamzz

This release contains two important fixes: one for p2p layer where we sometimes
were not closing connections and one for consensus layer where consensus with
no empty blocks (`create_empty_blocks = false`) could halt.

Friendly reminder, we have a [bug bounty
program](https://hackerone.com/tendermint).

### IMPROVEMENTS:
- [pex] [\#3037](https://github.com/tendermint/tendermint/issues/3037) Only log "Reached max attempts to dial" once
- [rpc] [\#3159](https://github.com/tendermint/tendermint/issues/3159) Expose
  `triggered_timeout_commit` in the `/dump_consensus_state`

### BUG FIXES:
- [consensus] [\#3199](https://github.com/tendermint/tendermint/issues/3199) Fix consensus halt with no empty blocks from not resetting triggeredTimeoutCommit
- [p2p] [\#2967](https://github.com/tendermint/tendermint/issues/2967) Fix file descriptor leak

## v0.29.0

*January 21, 2019*

Special thanks to external contributors on this release:
@bradyjoestar, @kunaldhariwal, @gauthamzz, @hrharder

This release is primarily about making some breaking changes to
the Block protocol version before Cosmos launch, and to fixing more issues
in the proposer selection algorithm discovered on Cosmos testnets.

The Block protocol changes include using a standard Merkle tree format (RFC 6962),
fixing some inconsistencies between field orders in Vote and Proposal structs,
and constraining the hash of the ConsensusParams to include only a few fields.

The proposer selection algorithm saw significant progress,
including a [formal proof by @cwgoes for the base-case in Idris](https://github.com/cwgoes/tm-proposer-idris)
and a [much more detailed specification (still in progress) by
@ancazamfir](https://github.com/tendermint/tendermint/pull/3140).

Fixes to the proposer selection algorithm include normalizing the proposer
priorities to mitigate the effects of large changes to the validator set.
That said, we just discovered [another bug](https://github.com/tendermint/tendermint/issues/3181),
which will be fixed in the next breaking release.

While we are trying to stabilize the Block protocol to preserve compatibility
with old chains, there may be some final changes yet to come before Cosmos
launch as we continue to audit and test the software.

Friendly reminder, we have a [bug bounty
program](https://hackerone.com/tendermint).

### BREAKING CHANGES:

* CLI/RPC/Config

* Apps
  - [state] [\#3049](https://github.com/tendermint/tendermint/issues/3049) Total voting power of the validator set is upper bounded by
    `MaxInt64 / 8`. Apps must ensure they do not return changes to the validator
    set that cause this maximum to be exceeded.

* Go API
  - [node] [\#3082](https://github.com/tendermint/tendermint/issues/3082) MetricsProvider now requires you to pass a chain ID
  - [types] [\#2713](https://github.com/tendermint/tendermint/issues/2713) Rename `TxProof.LeafHash` to `TxProof.Leaf`
  - [crypto/merkle] [\#2713](https://github.com/tendermint/tendermint/issues/2713) `SimpleProof.Verify` takes a `leaf` instead of a
    `leafHash` and performs the hashing itself

* Blockchain Protocol
  * [crypto/merkle] [\#2713](https://github.com/tendermint/tendermint/issues/2713) Merkle trees now match the RFC 6962 specification
  * [types] [\#3078](https://github.com/tendermint/tendermint/issues/3078) Re-order Timestamp and BlockID in CanonicalVote so it's
    consistent with CanonicalProposal (BlockID comes
    first)
  * [types] [\#3165](https://github.com/tendermint/tendermint/issues/3165) Hash of ConsensusParams only includes BlockSize.MaxBytes and
    BlockSize.MaxGas

* P2P Protocol
  - [consensus] [\#3049](https://github.com/tendermint/tendermint/issues/3049) Normalize priorities to not exceed `2*TotalVotingPower` to mitigate unfair proposer selection
    heavily preferring earlier joined validators in the case of an early bonded large validator unbonding

### FEATURES:

### IMPROVEMENTS:
- [rpc] [\#3065](https://github.com/tendermint/tendermint/issues/3065) Return maxPerPage (100), not defaultPerPage (30) if `per_page` is greater than the max 100.
- [instrumentation] [\#3082](https://github.com/tendermint/tendermint/issues/3082) Add `chain_id` label for all metrics

### BUG FIXES:
- [crypto] [\#3164](https://github.com/tendermint/tendermint/issues/3164) Update `btcd` fork for rare signRFC6979 bug
- [lite] [\#3171](https://github.com/tendermint/tendermint/issues/3171) Fix verifying large validator set changes
- [log] [\#3125](https://github.com/tendermint/tendermint/issues/3125) Fix year format
- [mempool] [\#3168](https://github.com/tendermint/tendermint/issues/3168) Limit tx size to fit in the max reactor msg size
- [scripts] [\#3147](https://github.com/tendermint/tendermint/issues/3147) Fix json2wal for large block parts (@bradyjoestar)

## v0.28.1

*January 18th, 2019*

Special thanks to external contributors on this release:
@HaoyangLiu

Friendly reminder, we have a [bug bounty
program](https://hackerone.com/tendermint).

### BUG FIXES:
- [consensus] Fix consensus halt from proposing blocks with too much evidence

## v0.28.0

*January 16th, 2019*

Special thanks to external contributors on this release:
@fmauricios, @gianfelipe93, @husio, @needkane, @srmo, @yutianwu

This release is primarily about upgrades to the `privval` system -
separating the `priv_validator.json` into distinct config and data files, and
refactoring the socket validator to support reconnections.

**Note:** Please backup your existing `priv_validator.json` before using this
version.

See [UPGRADING.md](UPGRADING.md) for more details.

### BREAKING CHANGES:

* CLI/RPC/Config
  - [cli] Removed `--proxy_app=dummy` option. Use `kvstore` (`persistent_kvstore`) instead.
  - [cli] Renamed `--proxy_app=nilapp` to `--proxy_app=noop`.
  - [config] [\#2992](https://github.com/tendermint/tendermint/issues/2992) `allow_duplicate_ip` is now set to false
  - [privval] [\#1181](https://github.com/tendermint/tendermint/issues/1181) Split `priv_validator.json` into immutable (`config/priv_validator_key.json`) and mutable (`data/priv_validator_state.json`) parts (@yutianwu)
  - [privval] [\#2926](https://github.com/tendermint/tendermint/issues/2926) Split up `PubKeyMsg` into `PubKeyRequest` and `PubKeyResponse` to be consistent with other message types
  - [privval] [\#2923](https://github.com/tendermint/tendermint/issues/2923) Listen for unix socket connections instead of dialing them

* Apps

* Go API
  - [types] [\#2981](https://github.com/tendermint/tendermint/issues/2981) Remove `PrivValidator.GetAddress()`

* Blockchain Protocol

* P2P Protocol

### FEATURES:
- [rpc] [\#3052](https://github.com/tendermint/tendermint/issues/3052) Include peer's remote IP in `/net_info`

### IMPROVEMENTS:
- [consensus] [\#3086](https://github.com/tendermint/tendermint/issues/3086) Log peerID on ignored votes (@srmo)
- [docs] [\#3061](https://github.com/tendermint/tendermint/issues/3061) Added specification for signing consensus msgs at
  ./docs/spec/consensus/signing.md
- [privval] [\#2948](https://github.com/tendermint/tendermint/issues/2948) Memoize pubkey so it's only requested once on startup
- [privval] [\#2923](https://github.com/tendermint/tendermint/issues/2923) Retry RemoteSigner connections on error

### BUG FIXES:

- [build] [\#3085](https://github.com/tendermint/tendermint/issues/3085) Fix `Version` field in build scripts (@husio)
- [crypto/multisig] [\#3102](https://github.com/tendermint/tendermint/issues/3102) Fix multisig keys address length
- [crypto/encoding] [\#3101](https://github.com/tendermint/tendermint/issues/3101) Fix `PubKeyMultisigThreshold` unmarshalling into `crypto.PubKey` interface
- [p2p/conn] [\#3111](https://github.com/tendermint/tendermint/issues/3111) Make SecretConnection thread safe
- [rpc] [\#3053](https://github.com/tendermint/tendermint/issues/3053) Fix internal error in `/tx_search` when results are empty
  (@gianfelipe93)
- [types] [\#2926](https://github.com/tendermint/tendermint/issues/2926) Do not panic if retrieving the privval's public key fails

## v0.27.4

*December 21st, 2018*

### BUG FIXES:

- [mempool] [\#3036](https://github.com/tendermint/tendermint/issues/3036) Fix
  LRU cache by popping the least recently used item when the cache is full,
  not the most recently used one!

## v0.27.3

*December 16th, 2018*

### BREAKING CHANGES:

* Go API
  - [dep] [\#3027](https://github.com/tendermint/tendermint/issues/3027) Revert to mainline Go crypto library, eliminating the modified
    `bcrypt.GenerateFromPassword`

## v0.27.2

*December 16th, 2018*

### IMPROVEMENTS:

- [node] [\#3025](https://github.com/tendermint/tendermint/issues/3025) Validate NodeInfo addresses on startup.

### BUG FIXES:

- [p2p] [\#3025](https://github.com/tendermint/tendermint/pull/3025) Revert to using defers in addrbook.  Fixes deadlocks in pex and consensus upon invalid ExternalAddr/ListenAddr configuration.

## v0.27.1

*December 15th, 2018*

Special thanks to external contributors on this release:
@danil-lashin, @hleb-albau, @james-ray, @leo-xinwang

### FEATURES:
- [rpc] [\#2964](https://github.com/tendermint/tendermint/issues/2964) Add `UnconfirmedTxs(limit)` and `NumUnconfirmedTxs()` methods to HTTP/Local clients (@danil-lashin)
- [docs] [\#3004](https://github.com/tendermint/tendermint/issues/3004) Enable full-text search on docs pages

### IMPROVEMENTS:
- [consensus] [\#2971](https://github.com/tendermint/tendermint/issues/2971) Return error if ValidatorSet is empty after InitChain
  (@leo-xinwang)
- [ci/cd] [\#3005](https://github.com/tendermint/tendermint/issues/3005) Updated CircleCI job to trigger website build when docs are updated
- [docs] Various updates

### BUG FIXES:
- [cmd] [\#2983](https://github.com/tendermint/tendermint/issues/2983) `testnet` command always sets `addr_book_strict = false`
- [config] [\#2980](https://github.com/tendermint/tendermint/issues/2980) Fix CORS options formatting
- [kv indexer] [\#2912](https://github.com/tendermint/tendermint/issues/2912) Don't ignore key when executing CONTAINS
- [mempool] [\#2961](https://github.com/tendermint/tendermint/issues/2961) Call `notifyTxsAvailable` if there're txs left after committing a block, but recheck=false
- [mempool] [\#2994](https://github.com/tendermint/tendermint/issues/2994) Reject txs with negative GasWanted
- [p2p] [\#2990](https://github.com/tendermint/tendermint/issues/2990) Fix a bug where seeds don't disconnect from a peer after 3h
- [consensus] [\#3006](https://github.com/tendermint/tendermint/issues/3006) Save state after InitChain only when stateHeight is also 0 (@james-ray)

## v0.27.0

*December 5th, 2018*

Special thanks to external contributors on this release:
@danil-lashin, @srmo

Special thanks to @dlguddus for discovering a [major
issue](https://github.com/tendermint/tendermint/issues/2718#issuecomment-440888677)
in the proposer selection algorithm.

Friendly reminder, we have a [bug bounty
program](https://hackerone.com/tendermint).

This release is primarily about fixes to the proposer selection algorithm
in preparation for the [Cosmos Game of
Stakes](https://blog.cosmos.network/the-game-of-stakes-is-open-for-registration-83a404746ee6).
It also makes use of the `ConsensusParams.Validator.PubKeyTypes` to restrict the
key types that can be used by validators, and removes the `Heartbeat` consensus
message.

### BREAKING CHANGES:

* CLI/RPC/Config
  - [rpc] [\#2932](https://github.com/tendermint/tendermint/issues/2932) Rename `accum` to `proposer_priority`

* Go API
  - [db] [\#2913](https://github.com/tendermint/tendermint/pull/2913)
    ReverseIterator API change: start < end, and end is exclusive.
  - [types] [\#2932](https://github.com/tendermint/tendermint/issues/2932) Rename `Validator.Accum` to `Validator.ProposerPriority`

* Blockchain Protocol
  - [state] [\#2714](https://github.com/tendermint/tendermint/issues/2714) Validators can now only use pubkeys allowed within
    ConsensusParams.Validator.PubKeyTypes

* P2P Protocol
  - [consensus] [\#2871](https://github.com/tendermint/tendermint/issues/2871)
    Remove *ProposalHeartbeat* message as it serves no real purpose (@srmo)
  - [state] Fixes for proposer selection:
    - [\#2785](https://github.com/tendermint/tendermint/issues/2785) Accum for new validators is `-1.125*totalVotingPower` instead of 0
    - [\#2941](https://github.com/tendermint/tendermint/issues/2941) val.Accum is preserved during ValidatorSet.Update to avoid being
      reset to 0

### IMPROVEMENTS:

- [state] [\#2929](https://github.com/tendermint/tendermint/issues/2929) Minor refactor of updateState logic (@danil-lashin)
- [node] [\#2959](https://github.com/tendermint/tendermint/issues/2959) Allow node to start even if software's BlockProtocol is
  different from state's BlockProtocol
- [pex] [\#2959](https://github.com/tendermint/tendermint/issues/2959) Pex reactor logger uses `module=pex`

### BUG FIXES:

- [p2p] [\#2968](https://github.com/tendermint/tendermint/issues/2968) Panic on transport error rather than continuing to run but not
  accept new connections
- [p2p] [\#2969](https://github.com/tendermint/tendermint/issues/2969) Fix mismatch in peer count between `/net_info` and the prometheus
  metrics
- [rpc] [\#2408](https://github.com/tendermint/tendermint/issues/2408) `/broadcast_tx_commit`: Fix "interface conversion: interface {} in nil, not EventDataTx" panic (could happen if somebody sent a tx using `/broadcast_tx_commit` while Tendermint was being stopped)
- [state] [\#2785](https://github.com/tendermint/tendermint/issues/2785) Fix accum for new validators to be `-1.125*totalVotingPower`
  instead of 0, forcing them to wait before becoming the proposer. Also:
    - do not batch clip
    - keep accums averaged near 0
- [txindex/kv] [\#2925](https://github.com/tendermint/tendermint/issues/2925) Don't return false positives when range searching for a prefix of a tag value
- [types] [\#2938](https://github.com/tendermint/tendermint/issues/2938) Fix regression in v0.26.4 where we panic on empty
  genDoc.Validators
- [types] [\#2941](https://github.com/tendermint/tendermint/issues/2941) Preserve val.Accum during ValidatorSet.Update to avoid it being
  reset to 0 every time a validator is updated

## v0.26.4

*November 27th, 2018*

Special thanks to external contributors on this release:
@ackratos, @goolAdapter, @james-ray, @joe-bowman, @kostko,
@nagarajmanjunath, @tomtau

Friendly reminder, we have a [bug bounty
program](https://hackerone.com/tendermint).

### FEATURES:

- [rpc] [\#2747](https://github.com/tendermint/tendermint/issues/2747) Enable subscription to tags emitted from `BeginBlock`/`EndBlock` (@kostko)
- [types] [\#2747](https://github.com/tendermint/tendermint/issues/2747) Add `ResultBeginBlock` and `ResultEndBlock` fields to `EventDataNewBlock`
    and `EventDataNewBlockHeader` to support subscriptions (@kostko)
- [types] [\#2918](https://github.com/tendermint/tendermint/issues/2918) Add Marshal, MarshalTo, Unmarshal methods to various structs
  to support Protobuf compatibility (@nagarajmanjunath)

### IMPROVEMENTS:

- [config] [\#2877](https://github.com/tendermint/tendermint/issues/2877) Add `blocktime_iota` to the config.toml (@ackratos)
    - NOTE: this should be a ConsensusParam, not part of the config, and will be
      removed from the config at a later date
      ([\#2920](https://github.com/tendermint/tendermint/issues/2920).
- [mempool] [\#2882](https://github.com/tendermint/tendermint/issues/2882) Add txs from Update to cache
- [mempool] [\#2891](https://github.com/tendermint/tendermint/issues/2891) Remove local int64 counter from being stored in every tx
- [node] [\#2866](https://github.com/tendermint/tendermint/issues/2866) Add ability to instantiate IPCVal (@joe-bowman)

### BUG FIXES:

- [blockchain] [\#2731](https://github.com/tendermint/tendermint/issues/2731) Retry both blocks if either is bad to avoid getting stuck during fast sync (@goolAdapter)
- [consensus] [\#2893](https://github.com/tendermint/tendermint/issues/2893) Use genDoc.Validators instead of state.NextValidators on replay when appHeight==0 (@james-ray)
- [log] [\#2868](https://github.com/tendermint/tendermint/issues/2868) Fix `module=main` setting overriding all others
    - NOTE: this changes the default logging behaviour to be much less verbose.
      Set `log_level="info"` to restore the previous behaviour.
- [rpc] [\#2808](https://github.com/tendermint/tendermint/issues/2808) Fix `accum` field in `/validators` by calling `IncrementAccum` if necessary
- [rpc] [\#2811](https://github.com/tendermint/tendermint/issues/2811) Allow integer IDs in JSON-RPC requests (@tomtau)
- [txindex/kv] [\#2759](https://github.com/tendermint/tendermint/issues/2759) Fix tx.height range queries
- [txindex/kv] [\#2775](https://github.com/tendermint/tendermint/issues/2775) Order tx results by index if height is the same
- [txindex/kv] [\#2908](https://github.com/tendermint/tendermint/issues/2908) Don't return false positives when searching for a prefix of a tag value

## v0.26.3

*November 17th, 2018*

Special thanks to external contributors on this release:
@danil-lashin, @kevlubkcm, @krhubert, @srmo

Friendly reminder, we have a [bug bounty
program](https://hackerone.com/tendermint).

### BREAKING CHANGES:

* Go API
  - [rpc] [\#2791](https://github.com/tendermint/tendermint/issues/2791) Functions that start HTTP servers are now blocking:
    - Impacts `StartHTTPServer`, `StartHTTPAndTLSServer`, and `StartGRPCServer`
    - These functions now take a `net.Listener` instead of an address
  - [rpc] [\#2767](https://github.com/tendermint/tendermint/issues/2767) Subscribing to events
  `NewRound` and `CompleteProposal` return new types `EventDataNewRound` and
  `EventDataCompleteProposal`, respectively, instead of the generic `EventDataRoundState`. (@kevlubkcm)

### FEATURES:

- [log] [\#2843](https://github.com/tendermint/tendermint/issues/2843) New `log_format` config option, which can be set to 'plain' for colored
  text or 'json' for JSON output
- [types] [\#2767](https://github.com/tendermint/tendermint/issues/2767) New event types EventDataNewRound (with ProposerInfo) and EventDataCompleteProposal (with BlockID). (@kevlubkcm)

### IMPROVEMENTS:

- [dep] [\#2844](https://github.com/tendermint/tendermint/issues/2844) Dependencies are no longer pinned to an exact version in the
  Gopkg.toml:
  - Serialization libs are allowed to vary by patch release
  - Other libs are allowed to vary by minor release
- [p2p] [\#2857](https://github.com/tendermint/tendermint/issues/2857) "Send failed" is logged at debug level instead of error.
- [rpc] [\#2780](https://github.com/tendermint/tendermint/issues/2780) Add read and write timeouts to HTTP servers
- [state] [\#2848](https://github.com/tendermint/tendermint/issues/2848) Make "Update to validators" msg value pretty (@danil-lashin)

### BUG FIXES:
- [consensus] [\#2819](https://github.com/tendermint/tendermint/issues/2819) Don't send proposalHearbeat if not a validator
- [docs] [\#2859](https://github.com/tendermint/tendermint/issues/2859) Fix ConsensusParams details in spec
- [libs/autofile] [\#2760](https://github.com/tendermint/tendermint/issues/2760) Comment out autofile permissions check - should fix
  running Tendermint on Windows
- [p2p] [\#2869](https://github.com/tendermint/tendermint/issues/2869) Set connection config properly instead of always using default
- [p2p/pex] [\#2802](https://github.com/tendermint/tendermint/issues/2802) Seed mode fixes:
  - Only disconnect from inbound peers
  - Use FlushStop instead of Sleep to ensure all messages are sent before
    disconnecting

## v0.26.2

*November 15th, 2018*

Special thanks to external contributors on this release: @hleb-albau, @zhuzeyu

Friendly reminder, we have a [bug bounty program](https://hackerone.com/tendermint).

### FEATURES:

- [rpc] [\#2582](https://github.com/tendermint/tendermint/issues/2582) Enable CORS on RPC API (@hleb-albau)

### BUG FIXES:

- [abci] [\#2748](https://github.com/tendermint/tendermint/issues/2748) Unlock mutex in localClient so even when app panics (e.g. during CheckTx), consensus continue working
- [abci] [\#2748](https://github.com/tendermint/tendermint/issues/2748) Fix DATA RACE in localClient
- [amino] [\#2822](https://github.com/tendermint/tendermint/issues/2822) Update to v0.14.1 to support compiling on 32-bit platforms
- [rpc] [\#2748](https://github.com/tendermint/tendermint/issues/2748) Drain channel before calling Unsubscribe(All) in `/broadcast_tx_commit`

## v0.26.1

*November 11, 2018*

Special thanks to external contributors on this release: @katakonst

Friendly reminder, we have a [bug bounty program](https://hackerone.com/tendermint).

### IMPROVEMENTS:

- [consensus] [\#2704](https://github.com/tendermint/tendermint/issues/2704) Simplify valid POL round logic
- [docs] [\#2749](https://github.com/tendermint/tendermint/issues/2749) Deduplicate some ABCI docs
- [mempool] More detailed log messages
    - [\#2724](https://github.com/tendermint/tendermint/issues/2724)
    - [\#2762](https://github.com/tendermint/tendermint/issues/2762)

### BUG FIXES:

- [autofile] [\#2703](https://github.com/tendermint/tendermint/issues/2703) Do not panic when checking Head size
- [crypto/merkle] [\#2756](https://github.com/tendermint/tendermint/issues/2756) Fix crypto/merkle ProofOperators.Verify to check bounds on keypath parts.
- [mempool] fix a bug where we create a WAL despite `wal_dir` being empty
- [p2p] [\#2771](https://github.com/tendermint/tendermint/issues/2771) Fix `peer-id` label name to `peer_id` in prometheus metrics
- [p2p] [\#2797](https://github.com/tendermint/tendermint/pull/2797) Fix IDs in peer NodeInfo and require them for addresses
  in AddressBook
- [p2p] [\#2797](https://github.com/tendermint/tendermint/pull/2797) Do not close conn immediately after sending pex addrs in seed mode. Partial fix for [\#2092](https://github.com/tendermint/tendermint/issues/2092).

## v0.26.0

*November 2, 2018*

Special thanks to external contributors on this release:
@bradyjoestar, @connorwstein, @goolAdapter, @HaoyangLiu,
@james-ray, @overbool, @phymbert, @Slamper, @Uzair1995, @yutianwu.

Special thanks to @Slamper for a series of bug reports in our [bug bounty
program](https://hackerone.com/tendermint) which are fixed in this release.

This release is primarily about adding Version fields to various data structures,
optimizing consensus messages for signing and verification in
restricted environments (like HSMs and the Ethereum Virtual Machine), and
aligning the consensus code with the [specification](https://arxiv.org/abs/1807.04938).
It also includes our first take at a generalized merkle proof system, and
changes the length of hashes used for hashing data structures from 20 to 32
bytes.

See the [UPGRADING.md](UPGRADING.md#v0.26.0) for details on upgrading to the new
version.

Please note that we are still making breaking changes to the protocols.
While the new Version fields should help us to keep the software backwards compatible
even while upgrading the protocols, we cannot guarantee that new releases will
be compatible with old chains just yet. We expect there will be another breaking
release or two before the Cosmos Hub launch, but we will otherwise be paying
increasing attention to backwards compatibility. Thanks for bearing with us!

### BREAKING CHANGES:

* CLI/RPC/Config
  * [config] [\#2232](https://github.com/tendermint/tendermint/issues/2232) Timeouts are now strings like "3s" and "100ms", not ints
  * [config] [\#2505](https://github.com/tendermint/tendermint/issues/2505) Remove Mempool.RecheckEmpty (it was effectively useless anyways)
  * [config] [\#2490](https://github.com/tendermint/tendermint/issues/2490) `mempool.wal` is disabled by default
  * [privval] [\#2459](https://github.com/tendermint/tendermint/issues/2459) Split `SocketPVMsg`s implementations into Request and Response, where the Response may contain a error message (returned by the remote signer)
  * [state] [\#2644](https://github.com/tendermint/tendermint/issues/2644) Add Version field to State, breaking the format of State as
    encoded on disk.
  * [rpc] [\#2298](https://github.com/tendermint/tendermint/issues/2298) `/abci_query` takes `prove` argument instead of `trusted` and switches the default
    behaviour to `prove=false`
  * [rpc] [\#2654](https://github.com/tendermint/tendermint/issues/2654) Remove all `node_info.other.*_version` fields in `/status` and
    `/net_info`
  * [rpc] [\#2636](https://github.com/tendermint/tendermint/issues/2636) Remove
    `_params` suffix from fields in `consensus_params`.

* Apps
  * [abci] [\#2298](https://github.com/tendermint/tendermint/issues/2298) ResponseQuery.Proof is now a structured merkle.Proof, not just
    arbitrary bytes
  * [abci] [\#2644](https://github.com/tendermint/tendermint/issues/2644) Add Version to Header and shift all fields by one
  * [abci] [\#2662](https://github.com/tendermint/tendermint/issues/2662) Bump the field numbers for some `ResponseInfo` fields to make room for
      `AppVersion`
  * [abci] [\#2636](https://github.com/tendermint/tendermint/issues/2636) Updates to ConsensusParams
    * Remove `Params` suffix from field names
    * Add `Params` suffix to message types
    * Add new field and type, `Validator ValidatorParams`, to control what types of validator keys are allowed.

* Go API
  * [config] [\#2232](https://github.com/tendermint/tendermint/issues/2232) Timeouts are time.Duration, not ints
  * [crypto/merkle & lite] [\#2298](https://github.com/tendermint/tendermint/issues/2298) Various changes to accomodate General Merkle trees
  * [crypto/merkle] [\#2595](https://github.com/tendermint/tendermint/issues/2595) Remove all Hasher objects in favor of byte slices
  * [crypto/merkle] [\#2635](https://github.com/tendermint/tendermint/issues/2635) merkle.SimpleHashFromTwoHashes is no longer exported
  * [node] [\#2479](https://github.com/tendermint/tendermint/issues/2479) Remove node.RunForever
  * [rpc/client] [\#2298](https://github.com/tendermint/tendermint/issues/2298) `ABCIQueryOptions.Trusted` -> `ABCIQueryOptions.Prove`
  * [types] [\#2298](https://github.com/tendermint/tendermint/issues/2298) Remove `Index` and `Total` fields from `TxProof`.
  * [types] [\#2598](https://github.com/tendermint/tendermint/issues/2598)
    `VoteTypeXxx` are now of type `SignedMsgType byte` and named `XxxType`, eg.
    `PrevoteType`, `PrecommitType`.
  * [types] [\#2636](https://github.com/tendermint/tendermint/issues/2636) Rename fields in ConsensusParams to remove `Params` suffixes
  * [types] [\#2735](https://github.com/tendermint/tendermint/issues/2735) Simplify Proposal message to align with spec

* Blockchain Protocol
  * [crypto/tmhash] [\#2732](https://github.com/tendermint/tendermint/issues/2732) TMHASH is now full 32-byte SHA256
    * All hashes in the block header and Merkle trees are now 32-bytes
    * PubKey Addresses are still only 20-bytes
  * [state] [\#2587](https://github.com/tendermint/tendermint/issues/2587) Require block.Time of the fist block to be genesis time
  * [state] [\#2644](https://github.com/tendermint/tendermint/issues/2644) Require block.Version to match state.Version
  * [types] Update SignBytes for `Vote`/`Proposal`/`Heartbeat`:
    * [\#2459](https://github.com/tendermint/tendermint/issues/2459) Use amino encoding instead of JSON in `SignBytes`.
    * [\#2598](https://github.com/tendermint/tendermint/issues/2598) Reorder fields and use fixed sized encoding.
    * [\#2598](https://github.com/tendermint/tendermint/issues/2598) Change `Type` field from `string` to `byte` and use new
      `SignedMsgType` to enumerate.
  * [types] [\#2730](https://github.com/tendermint/tendermint/issues/2730) Use
    same order for fields in `Vote` as in the SignBytes
  * [types] [\#2732](https://github.com/tendermint/tendermint/issues/2732) Remove the address field from the validator hash
  * [types] [\#2644](https://github.com/tendermint/tendermint/issues/2644) Add Version struct to Header
  * [types] [\#2609](https://github.com/tendermint/tendermint/issues/2609) ConsensusParams.Hash() is the hash of the amino encoded
    struct instead of the Merkle tree of the fields
  * [types] [\#2670](https://github.com/tendermint/tendermint/issues/2670) Header.Hash() builds Merkle tree out of fields in the same
    order they appear in the header, instead of sorting by field name
  * [types] [\#2682](https://github.com/tendermint/tendermint/issues/2682) Use proto3 `varint` encoding for ints that are usually unsigned (instead of zigzag encoding).
  * [types] [\#2636](https://github.com/tendermint/tendermint/issues/2636) Add Validator field to ConsensusParams
      (Used to control which pubkey types validators can use, by abci type).

* P2P Protocol
  * [consensus] [\#2652](https://github.com/tendermint/tendermint/issues/2652)
    Replace `CommitStepMessage` with `NewValidBlockMessage`
  * [consensus] [\#2735](https://github.com/tendermint/tendermint/issues/2735) Simplify `Proposal` message to align with spec
  * [consensus] [\#2730](https://github.com/tendermint/tendermint/issues/2730)
    Add `Type` field to `Proposal` and use same order of fields as in the
    SignBytes for both `Proposal` and `Vote`
  * [p2p] [\#2654](https://github.com/tendermint/tendermint/issues/2654) Add `ProtocolVersion` struct with protocol versions to top of
    DefaultNodeInfo and require `ProtocolVersion.Block` to match during peer handshake


### FEATURES:
- [abci] [\#2557](https://github.com/tendermint/tendermint/issues/2557) Add `Codespace` field to `Response{CheckTx, DeliverTx, Query}`
- [abci] [\#2662](https://github.com/tendermint/tendermint/issues/2662) Add `BlockVersion` and `P2PVersion` to `RequestInfo`
- [crypto/merkle] [\#2298](https://github.com/tendermint/tendermint/issues/2298) General Merkle Proof scheme for chaining various types of Merkle trees together
- [docs/architecture] [\#1181](https://github.com/tendermint/tendermint/issues/1181) S
plit immutable and mutable parts of priv_validator.json

### IMPROVEMENTS:
- Additional Metrics
    - [consensus] [\#2169](https://github.com/cosmos/cosmos-sdk/issues/2169)
    - [p2p] [\#2169](https://github.com/cosmos/cosmos-sdk/issues/2169)
- [config] [\#2232](https://github.com/tendermint/tendermint/issues/2232) Added ValidateBasic method, which performs basic checks
- [crypto/ed25519] [\#2558](https://github.com/tendermint/tendermint/issues/2558) Switch to use latest `golang.org/x/crypto` through our fork at
  github.com/tendermint/crypto
- [libs/log] [\#2707](https://github.com/tendermint/tendermint/issues/2707) Add year to log format (@yutianwu)
- [tools] [\#2238](https://github.com/tendermint/tendermint/issues/2238) Binary dependencies are now locked to a specific git commit

### BUG FIXES:
- [\#2711](https://github.com/tendermint/tendermint/issues/2711) Validate all incoming reactor messages. Fixes various bugs due to negative ints.
- [autofile] [\#2428](https://github.com/tendermint/tendermint/issues/2428) Group.RotateFile need call Flush() before rename (@goolAdapter)
- [common] [\#2533](https://github.com/tendermint/tendermint/issues/2533) Fixed a bug in the `BitArray.Or` method
- [common] [\#2506](https://github.com/tendermint/tendermint/issues/2506) Fixed a bug in the `BitArray.Sub` method (@james-ray)
- [common] [\#2534](https://github.com/tendermint/tendermint/issues/2534) Fix `BitArray.PickRandom` to choose uniformly from true bits
- [consensus] [\#1690](https://github.com/tendermint/tendermint/issues/1690) Wait for
  timeoutPrecommit before starting next round
- [consensus] [\#1745](https://github.com/tendermint/tendermint/issues/1745) Wait for
  Proposal or timeoutProposal before entering prevote
- [consensus] [\#2642](https://github.com/tendermint/tendermint/issues/2642) Only propose ValidBlock, not LockedBlock
- [consensus] [\#2642](https://github.com/tendermint/tendermint/issues/2642) Initialized ValidRound and LockedRound to -1
- [consensus] [\#1637](https://github.com/tendermint/tendermint/issues/1637) Limit the amount of evidence that can be included in a
  block
- [consensus] [\#2652](https://github.com/tendermint/tendermint/issues/2652) Ensure valid block property with faulty proposer
- [evidence] [\#2515](https://github.com/tendermint/tendermint/issues/2515) Fix db iter leak (@goolAdapter)
- [libs/event] [\#2518](https://github.com/tendermint/tendermint/issues/2518) Fix event concurrency flaw (@goolAdapter)
- [node] [\#2434](https://github.com/tendermint/tendermint/issues/2434) Make node respond to signal interrupts while sleeping for genesis time
- [state] [\#2616](https://github.com/tendermint/tendermint/issues/2616) Pass nil to NewValidatorSet() when genesis file's Validators field is nil
- [p2p] [\#2555](https://github.com/tendermint/tendermint/issues/2555) Fix p2p switch FlushThrottle value (@goolAdapter)
- [p2p] [\#2668](https://github.com/tendermint/tendermint/issues/2668) Reconnect to originally dialed address (not self-reported address) for persistent peers

## v0.25.0

*September 22, 2018*

Special thanks to external contributors on this release:
@scriptionist, @bradyjoestar, @WALL-E

This release is mostly about the ConsensusParams - removing fields and enforcing MaxGas.
It also addresses some issues found via security audit, removes various unused
functions from `libs/common`, and implements
[ADR-012](https://github.com/tendermint/tendermint/blob/develop/docs/architecture/adr-012-peer-transport.md).

Friendly reminder, we have a [bug bounty program](https://hackerone.com/tendermint).

BREAKING CHANGES:

* CLI/RPC/Config
  * [rpc] [\#2391](https://github.com/tendermint/tendermint/issues/2391) /status `result.node_info.other` became a map
  * [types] [\#2364](https://github.com/tendermint/tendermint/issues/2364) Remove `TxSize` and `BlockGossip` from `ConsensusParams`
    * Maximum tx size is now set implicitly via the `BlockSize.MaxBytes`
    * The size of block parts in the consensus is now fixed to 64kB

* Apps
  * [mempool] [\#2360](https://github.com/tendermint/tendermint/issues/2360) Mempool tracks the `ResponseCheckTx.GasWanted` and
    `ConsensusParams.BlockSize.MaxGas` and enforces:
    - `GasWanted <= MaxGas` for every tx
    - `(sum of GasWanted in block) <= MaxGas` for block proposal

* Go API
  * [libs/common] [\#2431](https://github.com/tendermint/tendermint/issues/2431) Remove Word256 due to lack of use
  * [libs/common] [\#2452](https://github.com/tendermint/tendermint/issues/2452) Remove the following functions due to lack of use:
    * byteslice.go: cmn.IsZeros, cmn.RightPadBytes, cmn.LeftPadBytes, cmn.PrefixEndBytes
    * strings.go: cmn.IsHex, cmn.StripHex
    * int.go: Uint64Slice, all put/get int64 methods

FEATURES:
- [rpc] [\#2415](https://github.com/tendermint/tendermint/issues/2415) New `/consensus_params?height=X` endpoint to query the consensus
  params at any height (@scriptonist)
- [types] [\#1714](https://github.com/tendermint/tendermint/issues/1714) Add Address to GenesisValidator
- [metrics] [\#2337](https://github.com/tendermint/tendermint/issues/2337) `consensus.block_interval_metrics` is now gauge, not histogram (you will be able to see spikes, if any)
- [libs] [\#2286](https://github.com/tendermint/tendermint/issues/2286) Panic if `autofile` or `db/fsdb` permissions change from 0600.

IMPROVEMENTS:
- [libs/db] [\#2371](https://github.com/tendermint/tendermint/issues/2371) Output error instead of panic when the given `db_backend` is not initialised (@bradyjoestar)
- [mempool] [\#2399](https://github.com/tendermint/tendermint/issues/2399) Make mempool cache a proper LRU (@bradyjoestar)
- [p2p] [\#2126](https://github.com/tendermint/tendermint/issues/2126) Introduce PeerTransport interface to improve isolation of concerns
- [libs/common] [\#2326](https://github.com/tendermint/tendermint/issues/2326) Service returns ErrNotStarted

BUG FIXES:
- [node] [\#2294](https://github.com/tendermint/tendermint/issues/2294) Delay starting node until Genesis time
- [consensus] [\#2048](https://github.com/tendermint/tendermint/issues/2048) Correct peer statistics for marking peer as good
- [rpc] [\#2460](https://github.com/tendermint/tendermint/issues/2460) StartHTTPAndTLSServer() now passes StartTLS() errors back to the caller rather than hanging forever.
- [p2p] [\#2047](https://github.com/tendermint/tendermint/issues/2047) Accept new connections asynchronously
- [tm-bench] [\#2410](https://github.com/tendermint/tendermint/issues/2410) Enforce minimum transaction size (@WALL-E)

## 0.24.0

*September 6th, 2018*

Special thanks to external contributors with PRs included in this release: ackratos, james-ray, bradyjoestar,
peerlink, Ahmah2009, bluele, b00f.

This release includes breaking upgrades in the block header,
including the long awaited changes for delaying validator set updates by one
block to better support light clients.
It also fixes enforcement on the maximum size of blocks, and includes a BFT
timestamp in each block that can be safely used by applications.
There are also some minor breaking changes to the rpc, config, and ABCI.

See the [UPGRADING.md](UPGRADING.md#v0.24.0) for details on upgrading to the new
version.

From here on, breaking changes will be broken down to better reflect how users
are affected by a change.

A few more breaking changes are in the works - each will come with a clear
Architecture Decision Record (ADR) explaining the change. You can review ADRs
[here](https://github.com/tendermint/tendermint/tree/develop/docs/architecture)
or in the [open Pull Requests](https://github.com/tendermint/tendermint/pulls).
You can also check in on the [issues marked as
breaking](https://github.com/tendermint/tendermint/issues?q=is%3Aopen+is%3Aissue+label%3Abreaking).

BREAKING CHANGES:

* CLI/RPC/Config
  - [config] [\#2169](https://github.com/tendermint/tendermint/issues/2169) Replace MaxNumPeers with MaxNumInboundPeers and MaxNumOutboundPeers
  - [config] [\#2300](https://github.com/tendermint/tendermint/issues/2300) Reduce default mempool size from 100k to 5k, until ABCI rechecking is implemented.
  - [rpc] [\#1815](https://github.com/tendermint/tendermint/issues/1815) `/commit` returns a `signed_header` field instead of everything being top-level

* Apps
  - [abci] Added address of the original proposer of the block to Header
  - [abci] Change ABCI Header to match Tendermint exactly
  - [abci] [\#2159](https://github.com/tendermint/tendermint/issues/2159) Update use of `Validator` (see
    [ADR-018](https://github.com/tendermint/tendermint/blob/develop/docs/architecture/adr-018-ABCI-Validators.md)):
    - Remove PubKey from `Validator` (so it's just Address and Power)
    - Introduce `ValidatorUpdate` (with just PubKey and Power)
    - InitChain and EndBlock use ValidatorUpdate
    - Update field names and types in BeginBlock
  - [state] [\#1815](https://github.com/tendermint/tendermint/issues/1815) Validator set changes are now delayed by one block
    - updates returned in ResponseEndBlock for block H will be included in RequestBeginBlock for block H+2

* Go API
  - [lite] [\#1815](https://github.com/tendermint/tendermint/issues/1815) Complete refactor of the package
  - [node] [\#2212](https://github.com/tendermint/tendermint/issues/2212) NewNode now accepts a `*p2p.NodeKey` (@bradyjoestar)
  - [libs/common] [\#2199](https://github.com/tendermint/tendermint/issues/2199) Remove Fmt, in favor of fmt.Sprintf
  - [libs/common] SplitAndTrim was deleted
  - [libs/common] [\#2274](https://github.com/tendermint/tendermint/issues/2274) Remove unused Math functions like MaxInt, MaxInt64,
    MinInt, MinInt64 (@Ahmah2009)
  - [libs/clist] Panics if list extends beyond MaxLength
  - [crypto] [\#2205](https://github.com/tendermint/tendermint/issues/2205) Rename AminoRoute variables to no longer be prefixed by signature type.

* Blockchain Protocol
  - [state] [\#1815](https://github.com/tendermint/tendermint/issues/1815) Validator set changes are now delayed by one block (!)
    - Add NextValidatorSet to State, changes on-disk representation of state
  - [state] [\#2184](https://github.com/tendermint/tendermint/issues/2184) Enforce ConsensusParams.BlockSize.MaxBytes (See
    [ADR-020](https://github.com/tendermint/tendermint/blob/develop/docs/architecture/adr-020-block-size.md)).
    - Remove ConsensusParams.BlockSize.MaxTxs
    - Introduce maximum sizes for all components of a block, including ChainID
  - [types] Updates to the block Header:
    - [\#1815](https://github.com/tendermint/tendermint/issues/1815) NextValidatorsHash - hash of the validator set for the next block,
      so the current validators actually sign over the hash for the new
      validators
    - [\#2106](https://github.com/tendermint/tendermint/issues/2106) ProposerAddress - address of the block's original proposer
  - [consensus] [\#2203](https://github.com/tendermint/tendermint/issues/2203) Implement BFT time
    - Timestamp in block must be monotonic and equal the median of timestamps in block's LastCommit
  - [crypto] [\#2239](https://github.com/tendermint/tendermint/issues/2239) Secp256k1 signature changes (See
    [ADR-014](https://github.com/tendermint/tendermint/blob/develop/docs/architecture/adr-014-secp-malleability.md)):
    - format changed from DER to `r || s`, both little endian encoded as 32 bytes.
    - malleability removed by requiring `s` to be in canonical form.

* P2P Protocol
  - [p2p] [\#2263](https://github.com/tendermint/tendermint/issues/2263) Update secret connection to use a little endian encoded nonce
  - [blockchain] [\#2213](https://github.com/tendermint/tendermint/issues/2213) Fix Amino routes for blockchain reactor messages
    (@peerlink)


FEATURES:
- [types] [\#2015](https://github.com/tendermint/tendermint/issues/2015) Allow genesis file to have 0 validators (@b00f)
  - Initial validator set can be determined by the app in ResponseInitChain
- [rpc] [\#2161](https://github.com/tendermint/tendermint/issues/2161) New event `ValidatorSetUpdates` for when the validator set changes
- [crypto/multisig] [\#2164](https://github.com/tendermint/tendermint/issues/2164) Introduce multisig pubkey and signature format
- [libs/db] [\#2293](https://github.com/tendermint/tendermint/issues/2293) Allow passing options through when creating instances of leveldb dbs

IMPROVEMENTS:
- [docs] Lint documentation with `write-good` and `stop-words`.
- [docs] [\#2249](https://github.com/tendermint/tendermint/issues/2249) Refactor, deduplicate, and improve the ABCI docs and spec (with thanks to @ttmc).
- [scripts] [\#2196](https://github.com/tendermint/tendermint/issues/2196) Added json2wal tool, which is supposed to help our users restore (@bradyjoestar)
  corrupted WAL files and compose test WAL files (@bradyjoestar)
- [mempool] [\#2234](https://github.com/tendermint/tendermint/issues/2234) Now stores txs by hash inside of the cache, to mitigate memory leakage
- [mempool] [\#2166](https://github.com/tendermint/tendermint/issues/2166) Set explicit capacity for map when updating txs (@bluele)

BUG FIXES:
- [config] [\#2284](https://github.com/tendermint/tendermint/issues/2284) Replace `db_path` with `db_dir` from automatically generated configuration files.
- [mempool] [\#2188](https://github.com/tendermint/tendermint/issues/2188) Fix OOM issue from cache map and list getting out of sync
- [state] [\#2051](https://github.com/tendermint/tendermint/issues/2051) KV store index supports searching by `tx.height` (@ackratos)
- [rpc] [\#2327](https://github.com/tendermint/tendermint/issues/2327) `/dial_peers` does not try to dial existing peers
- [node] [\#2323](https://github.com/tendermint/tendermint/issues/2323) Filter empty strings from config lists (@james-ray)
- [abci/client] [\#2236](https://github.com/tendermint/tendermint/issues/2236) Fix closing GRPC connection (@bradyjoestar)

## 0.23.1

*August 22nd, 2018*

BUG FIXES:
- [libs/autofile] [\#2261](https://github.com/tendermint/tendermint/issues/2261) Fix log rotation so it actually happens.
    - Fixes issues with consensus WAL growing unbounded ala [\#2259](https://github.com/tendermint/tendermint/issues/2259)

## 0.23.0

*August 5th, 2018*

This release includes breaking upgrades in our P2P encryption,
some ABCI messages, and how we encode time and signatures.

A few more changes are still coming to the Header, ABCI,
and validator set handling to better support light clients, BFT time, and
upgrades. Most notably, validator set changes will be delayed by one block (see
[#1815][i1815]).

We also removed `make ensure_deps` in favour of `make get_vendor_deps`.

BREAKING CHANGES:
- [abci] Changed time format from int64 to google.protobuf.Timestamp
- [abci] Changed Validators to LastCommitInfo in RequestBeginBlock
- [abci] Removed Fee from ResponseDeliverTx and ResponseCheckTx
- [crypto] Switch crypto.Signature from interface to []byte for space efficiency
  [#2128](https://github.com/tendermint/tendermint/pull/2128)
    - NOTE: this means signatures no longer have the prefix bytes in Amino
      binary nor the `type` field in Amino JSON. They're just bytes.
- [p2p] Remove salsa and ripemd primitives, in favor of using chacha as a stream cipher, and hkdf [#2054](https://github.com/tendermint/tendermint/pull/2054)
- [tools] Removed `make ensure_deps` in favor of `make get_vendor_deps`
- [types] CanonicalTime uses nanoseconds instead of clipping to ms
    - breaks serialization/signing of all messages with a timestamp

FEATURES:
- [tools] Added `make check_dep`
    - ensures gopkg.lock is synced with gopkg.toml
    - ensures no branches are used in the gopkg.toml

IMPROVEMENTS:
- [blockchain] Improve fast-sync logic
  [#1805](https://github.com/tendermint/tendermint/pull/1805)
    - tweak params
    - only process one block at a time to avoid starving
- [common] bit array functions which take in another parameter are now thread safe
- [crypto] Switch hkdfchachapoly1305 to xchachapoly1305
- [p2p] begin connecting to peers as soon a seed node provides them to you ([#2093](https://github.com/tendermint/tendermint/issues/2093))

BUG FIXES:
- [common] Safely handle cases where atomic write files already exist [#2109](https://github.com/tendermint/tendermint/issues/2109)
- [privval] fix a deadline for accepting new connections in socket private
  validator.
- [p2p] Allow startup if a configured seed node's IP can't be resolved ([#1716](https://github.com/tendermint/tendermint/issues/1716))
- [node] Fully exit when CTRL-C is pressed even if consensus state panics [#2072](https://github.com/tendermint/tendermint/issues/2072)

[i1815]: https://github.com/tendermint/tendermint/pull/1815

## 0.22.8

*July 26th, 2018*

BUG FIXES

- [consensus, blockchain] Fix 0.22.7 below.

## 0.22.7

*July 26th, 2018*

BUG FIXES

- [consensus, blockchain] Register the Evidence interface so it can be
  marshalled/unmarshalled by the blockchain and consensus reactors

## 0.22.6

*July 24th, 2018*

BUG FIXES

- [rpc] Fix `/blockchain` endpoint
    - (#2049) Fix OOM attack by returning error on negative input
    - Fix result length to have max 20 (instead of 21) block metas
- [rpc] Validate height is non-negative in `/abci_query`
- [consensus] (#2050) Include evidence in proposal block parts (previously evidence was
  not being included in blocks!)
- [p2p] (#2046) Close rejected inbound connections so file descriptor doesn't
  leak
- [Gopkg] (#2053) Fix versions in the toml

## 0.22.5

*July 23th, 2018*

BREAKING CHANGES:
- [crypto] Refactor `tendermint/crypto` into many subpackages
- [libs/common] remove exponentially distributed random numbers

IMPROVEMENTS:
- [abci, libs/common] Generated gogoproto static marshaller methods
- [config] Increase default send/recv rates to 5 mB/s
- [p2p] reject addresses coming from private peers
- [p2p] allow persistent peers to be private

BUG FIXES:
- [mempool] fixed a race condition when `create_empty_blocks=false` where a
  transaction is published at an old height.
- [p2p] dial external IP setup by `persistent_peers`, not internal NAT IP
- [rpc] make `/status` RPC endpoint resistant to consensus halt

## 0.22.4

*July 14th, 2018*

BREAKING CHANGES:
- [genesis] removed deprecated `app_options` field.
- [types] Genesis.AppStateJSON -> Genesis.AppState

FEATURES:
- [tools] Merged in from github.com/tendermint/tools

BUG FIXES:
- [tools/tm-bench] Various fixes
- [consensus] Wait for WAL to stop on shutdown
- [abci] Fix #1891, pending requests cannot hang when abci server dies.
  Previously a crash in BeginBlock could leave tendermint in broken state.

## 0.22.3

*July 10th, 2018*

IMPROVEMENTS
- Update dependencies
    * pin all values in Gopkg.toml to version or commit
    * update golang/protobuf to v1.1.0

## 0.22.2

*July 10th, 2018*

IMPROVEMENTS
- More cleanup post repo merge!
- [docs] Include `ecosystem.json` and `tendermint-bft.md` from deprecated `aib-data` repository.
- [config] Add `instrumentation.max_open_connections`, which limits the number
  of requests in flight to Prometheus server (if enabled). Default: 3.


BUG FIXES
- [rpc] Allow unquoted integers in requests
    - NOTE: this is only for URI requests. JSONRPC requests and all responses
      will use quoted integers (the proto3 JSON standard).
- [consensus] Fix halt on shutdown

## 0.22.1

*July 5th, 2018*

IMPROVEMENTS

* Cleanup post repo-merge.
* [docs] Various improvements.

BUG FIXES

* [state] Return error when EndBlock returns a 0-power validator that isn't
  already in the validator set.
* [consensus] Shut down WAL properly.


## 0.22.0

*July 2nd, 2018*

BREAKING CHANGES:
- [config]
    * Remove `max_block_size_txs` and `max_block_size_bytes` in favor of
        consensus params from the genesis file.
    * Rename `skip_upnp` to `upnp`, and turn it off by default.
    * Change `max_packet_msg_size` back to `max_packet_msg_payload_size`
- [rpc]
    * All integers are encoded as strings (part of the update for Amino v0.10.1)
    * `syncing` is now called `catching_up`
- [types] Update Amino to v0.10.1
    * Amino is now fully proto3 compatible for the basic types
    * JSON-encoded types now use the type name instead of the prefix bytes
    * Integers are encoded as strings
- [crypto] Update go-crypto to v0.10.0 and merge into `crypto`
    * privKey.Sign returns error.
    * ed25519 address changed to the first 20-bytes of the SHA256 of the raw pubkey bytes
    * `tmlibs/merkle` -> `crypto/merkle`. Uses SHA256 instead of RIPEMD160
- [tmlibs] Update to v0.9.0 and merge into `libs`
    * remove `merkle` package (moved to `crypto/merkle`)

FEATURES
- [cmd] Added metrics (served under `/metrics` using a Prometheus client;
  disabled by default). See the new `instrumentation` section in the config and
  [metrics](https://tendermint.readthedocs.io/projects/tools/en/develop/metrics.html)
  guide.
- [p2p] Add IPv6 support to peering.
- [p2p] Add `external_address` to config to allow specifying the address for
  peers to dial

IMPROVEMENT
- [rpc/client] Supports https and wss now.
- [crypto] Make public key size into public constants
- [mempool] Log tx hash, not entire tx
- [abci] Merged in github.com/tendermint/abci
- [crypto] Merged in github.com/tendermint/go-crypto
- [libs] Merged in github.com/tendermint/tmlibs
- [docs] Move from .rst to .md

BUG FIXES:
- [rpc] Limit maximum number of HTTP/WebSocket connections
  (`rpc.max_open_connections`) and gRPC connections
  (`rpc.grpc_max_open_connections`). Check out "Running In Production" guide if
  you want to increase them.
- [rpc] Limit maximum request body size to 1MB (header is limited to 1MB).
- [consensus] Fix a halting bug where `create_empty_blocks=false`
- [p2p] Fix panic in seed mode

## 0.21.0

*June 21th, 2018*

BREAKING CHANGES

- [config] Change default ports from 4665X to 2665X. Ports over 32768 are
  ephemeral and reserved for use by the kernel.
- [cmd] `unsafe_reset_all` removes the addrbook.json

IMPROVEMENT

- [pubsub] Set default capacity to 0
- [docs] Various improvements

BUG FIXES

- [consensus] Fix an issue where we don't make blocks after `fast_sync` when `create_empty_blocks=false`
- [mempool] Fix #1761 where we don't process txs if `cache_size=0`
- [rpc] Fix memory leak in Websocket (when using `/subscribe` method)
- [config] Escape paths in config - fixes config paths on Windows

## 0.20.0

*June 6th, 2018*

This is the first in a series of breaking releases coming to Tendermint after
soliciting developer feedback and conducting security audits.

This release does not break any blockchain data structures or
protocols other than the ABCI messages between Tendermint and the application.

Applications that upgrade for ABCI v0.11.0 should be able to continue running Tendermint
v0.20.0 on blockchains created with v0.19.X

BREAKING CHANGES

- [abci] Upgrade to
  [v0.11.0](https://github.com/tendermint/abci/blob/master/CHANGELOG.md#0110)
- [abci] Change Query path for filtering peers by node ID from
  `p2p/filter/pubkey/<id>` to `p2p/filter/id/<id>`

## 0.19.9

*June 5th, 2018*

BREAKING CHANGES

- [types/priv_validator] Moved to top level `privval` package

FEATURES

- [config] Collapse PeerConfig into P2PConfig
- [docs] Add quick-install script
- [docs/spec] Add table of Amino prefixes

BUG FIXES

- [rpc] Return 404 for unknown endpoints
- [consensus] Flush WAL on stop
- [evidence] Don't send evidence to peers that are behind
- [p2p] Fix memory leak on peer disconnects
- [rpc] Fix panic when `per_page=0`

## 0.19.8

*June 4th, 2018*

BREAKING:

- [p2p] Remove `auth_enc` config option, peer connections are always auth
  encrypted. Technically a breaking change but seems no one was using it and
  arguably a bug fix :)

BUG FIXES

- [mempool] Fix deadlock under high load when `skip_timeout_commit=true` and
  `create_empty_blocks=false`

## 0.19.7

*May 31st, 2018*

BREAKING:

- [libs/pubsub] TagMap#Get returns a string value
- [libs/pubsub] NewTagMap accepts a map of strings

FEATURES

- [rpc] the RPC documentation is now published to https://tendermint.github.io/slate
- [p2p] AllowDuplicateIP config option to refuse connections from same IP.
    - true by default for now, false by default in next breaking release
- [docs] Add docs for query, tx indexing, events, pubsub
- [docs] Add some notes about running Tendermint in production

IMPROVEMENTS:

- [consensus] Consensus reactor now receives events from a separate synchronous event bus,
  which is not dependant on external RPC load
- [consensus/wal] do not look for height in older files if we've seen height - 1
- [docs] Various cleanup and link fixes

## 0.19.6

*May 29th, 2018*

BUG FIXES

- [blockchain] Fix fast-sync deadlock during high peer turnover

BUG FIX:

- [evidence] Dont send peers evidence from heights they haven't synced to yet
- [p2p] Refuse connections to more than one peer with the same IP
- [docs] Various fixes

## 0.19.5

*May 20th, 2018*

BREAKING CHANGES

- [rpc/client] TxSearch and UnconfirmedTxs have new arguments (see below)
- [rpc/client] TxSearch returns ResultTxSearch
- [version] Breaking changes to Go APIs will not be reflected in breaking
  version change, but will be included in changelog.

FEATURES

- [rpc] `/tx_search` takes `page` (starts at 1) and `per_page` (max 100, default 30) args to paginate results
- [rpc] `/unconfirmed_txs` takes `limit` (max 100, default 30) arg to limit the output
- [config] `mempool.size` and `mempool.cache_size` options

IMPROVEMENTS

- [docs] Lots of updates
- [consensus] Only Fsync() the WAL before executing msgs from ourselves

BUG FIXES

- [mempool] Enforce upper bound on number of transactions

## 0.19.4 (May 17th, 2018)

IMPROVEMENTS

- [state] Improve tx indexing by using batches
- [consensus, state] Improve logging (more consensus logs, fewer tx logs)
- [spec] Moved to `docs/spec` (TODO cleanup the rest of the docs ...)

BUG FIXES

- [consensus] Fix issue #1575 where a late proposer can get stuck

## 0.19.3 (May 14th, 2018)

FEATURES

- [rpc] New `/consensus_state` returns just the votes seen at the current height

IMPROVEMENTS

- [rpc] Add stringified votes and fraction of power voted to `/dump_consensus_state`
- [rpc] Add PeerStateStats to `/dump_consensus_state`

BUG FIXES

- [cmd] Set GenesisTime during `tendermint init`
- [consensus] fix ValidBlock rules

## 0.19.2 (April 30th, 2018)

FEATURES:

- [p2p] Allow peers with different Minor versions to connect
- [rpc] `/net_info` includes `n_peers`

IMPROVEMENTS:

- [p2p] Various code comments, cleanup, error types
- [p2p] Change some Error logs to Debug

BUG FIXES:

- [p2p] Fix reconnect to persistent peer when first dial fails
- [p2p] Validate NodeInfo.ListenAddr
- [p2p] Only allow (MaxNumPeers - MaxNumOutboundPeers) inbound peers
- [p2p/pex] Limit max msg size to 64kB
- [p2p] Fix panic when pex=false
- [p2p] Allow multiple IPs per ID in AddrBook
- [p2p] Fix before/after bugs in addrbook isBad()

## 0.19.1 (April 27th, 2018)

Note this release includes some small breaking changes in the RPC and one in the
config that are really bug fixes. v0.19.1 will work with existing chains, and make Tendermint
easier to use and debug. With <3

BREAKING (MINOR)

- [config] Removed `wal_light` setting. If you really needed this, let us know

FEATURES:

- [networks] moved in tooling from devops repo: terraform and ansible scripts for deploying testnets !
- [cmd] Added `gen_node_key` command

BUG FIXES

Some of these are breaking in the RPC response, but they're really bugs!

- [spec] Document address format and pubkey encoding pre and post Amino
- [rpc] Lower case JSON field names
- [rpc] Fix missing entries, improve, and lower case the fields in `/dump_consensus_state`
- [rpc] Fix NodeInfo.Channels format to hex
- [rpc] Add Validator address to `/status`
- [rpc] Fix `prove` in ABCIQuery
- [cmd] MarshalJSONIndent on init

## 0.19.0 (April 13th, 2018)

BREAKING:
- [cmd] improved `testnet` command; now it can fill in `persistent_peers` for you in the config file and much more (see `tendermint testnet --help` for details)
- [cmd] `show_node_id` now returns an error if there is no node key
- [rpc]: changed the output format for the `/status` endpoint (see https://godoc.org/github.com/tendermint/tendermint/rpc/core#Status)

Upgrade from go-wire to go-amino. This is a sweeping change that breaks everything that is
serialized to disk or over the network.

See github.com/tendermint/go-amino for details on the new format.

See `scripts/wire2amino.go` for a tool to upgrade
genesis/priv_validator/node_key JSON files.

FEATURES

- [test] docker-compose for local testnet setup (thanks Greg!)

## 0.18.0 (April 6th, 2018)

BREAKING:

- [types] Merkle tree uses different encoding for varints (see tmlibs v0.8.0)
- [types] ValidtorSet.GetByAddress returns -1 if no validator found
- [p2p] require all addresses come with an ID no matter what
- [rpc] Listening address must contain tcp:// or unix:// prefix

FEATURES:

- [rpc] StartHTTPAndTLSServer (not used yet)
- [rpc] Include validator's voting power in `/status`
- [rpc] `/tx` and `/tx_search` responses now include the transaction hash
- [rpc] Include peer NodeIDs in `/net_info`

IMPROVEMENTS:
- [config] trim whitespace from elements of lists (like `persistent_peers`)
- [rpc] `/tx_search` results are sorted by height
- [p2p] do not try to connect to ourselves (ok, maybe only once)
- [p2p] seeds respond with a bias towards good peers

BUG FIXES:
- [rpc] fix subscribing using an abci.ResponseDeliverTx tag
- [rpc] fix tx_indexers matchRange
- [rpc] fix unsubscribing (see tmlibs v0.8.0)

## 0.17.1 (March 27th, 2018)

BUG FIXES:
- [types] Actually support `app_state` in genesis as `AppStateJSON`

## 0.17.0 (March 27th, 2018)

BREAKING:
- [types] WriteSignBytes -> SignBytes

IMPROVEMENTS:
- [all] renamed `dummy` (`persistent_dummy`) to `kvstore` (`persistent_kvstore`) (name "dummy" is deprecated and will not work in the next breaking release)
- [docs] note on determinism (docs/determinism.rst)
- [genesis] `app_options` field is deprecated. please rename it to `app_state` in your genesis file(s). `app_options` will not work in the next breaking release
- [p2p] dial seeds directly without potential peers
- [p2p] exponential backoff for addrs in the address book
- [p2p] mark peer as good if it contributed enough votes or block parts
- [p2p] stop peer if it sends incorrect data, msg to unknown channel, msg we did not expect
- [p2p] when `auth_enc` is true, all dialed peers must have a node ID in their address
- [spec] various improvements
- switched from glide to dep internally for package management
- [wire] prep work for upgrading to new go-wire (which is now called go-amino)

FEATURES:
- [config] exposed `auth_enc` flag to enable/disable encryption
- [config] added the `--p2p.private_peer_ids` flag and `PrivatePeerIDs` config variable (see config for description)
- [rpc] added `/health` endpoint, which returns empty result for now
- [types/priv_validator] new format and socket client, allowing for remote signing

BUG FIXES:
- [consensus] fix liveness bug by introducing ValidBlock mechanism

## 0.16.0 (February 20th, 2018)

BREAKING CHANGES:
- [config] use $TMHOME/config for all config and json files
- [p2p] old `--p2p.seeds` is now `--p2p.persistent_peers` (persistent peers to which TM will always connect to)
- [p2p] now `--p2p.seeds` only used for getting addresses (if addrbook is empty; not persistent)
- [p2p] NodeInfo: remove RemoteAddr and add Channels
    - we must have at least one overlapping channel with peer
    - we only send msgs for channels the peer advertised
- [p2p/conn] pong timeout
- [lite] comment out IAVL related code

FEATURES:
- [p2p] added new `/dial_peers&persistent=_` **unsafe** endpoint
- [p2p] persistent node key in `$THMHOME/config/node_key.json`
- [p2p] introduce peer ID and authenticate peers by ID using addresses like `ID@IP:PORT`
- [p2p/pex] new seed mode crawls the network and serves as a seed.
- [config] MempoolConfig.CacheSize
- [config] P2P.SeedMode (`--p2p.seed_mode`)

IMPROVEMENT:
- [p2p/pex] stricter rules in the PEX reactor for better handling of abuse
- [p2p] various improvements to code structure including subpackages for `pex` and `conn`
- [docs] new spec!
- [all] speed up the tests!

BUG FIX:
- [blockchain] StopPeerForError on timeout
- [consensus] StopPeerForError on a bad Maj23 message
- [state] flush mempool conn before calling commit
- [types] fix priv val signing things that only differ by timestamp
- [mempool] fix memory leak causing zombie peers
- [p2p/conn] fix potential deadlock

## 0.15.0 (December 29, 2017)

BREAKING CHANGES:
- [p2p] enable the Peer Exchange reactor by default
- [types] add Timestamp field to Proposal/Vote
- [types] add new fields to Header: TotalTxs, ConsensusParamsHash, LastResultsHash, EvidenceHash
- [types] add Evidence to Block
- [types] simplify ValidateBasic
- [state] updates to support changes to the header
- [state] Enforce <1/3 of validator set can change at a time

FEATURES:
- [state] Send indices of absent validators and addresses of byzantine validators in BeginBlock
- [state] Historical ConsensusParams and ABCIResponses
- [docs] Specification for the base Tendermint data structures.
- [evidence] New evidence reactor for gossiping and managing evidence
- [rpc] `/block_results?height=X` returns the DeliverTx results for a given height.

IMPROVEMENTS:
- [consensus] Better handling of corrupt WAL file

BUG FIXES:
- [lite] fix race
- [state] validate block.Header.ValidatorsHash
- [p2p] allow seed addresses to be prefixed with eg. `tcp://`
- [p2p] use consistent key to refer to peers so we dont try to connect to existing peers
- [cmd] fix `tendermint init` to ignore files that are there and generate files that aren't.

## 0.14.0 (December 11, 2017)

BREAKING CHANGES:
- consensus/wal: removed separator
- rpc/client: changed Subscribe/Unsubscribe/UnsubscribeAll funcs signatures to be identical to event bus.

FEATURES:
- new `tendermint lite` command (and `lite/proxy` pkg) for running a light-client RPC proxy.
    NOTE it is currently insecure and its APIs are not yet covered by semver

IMPROVEMENTS:
- rpc/client: can act as event bus subscriber (See https://github.com/tendermint/tendermint/issues/945).
- p2p: use exponential backoff from seconds to hours when attempting to reconnect to persistent peer
- config: moniker defaults to the machine's hostname instead of "anonymous"

BUG FIXES:
- p2p: no longer exit if one of the seed addresses is incorrect

## 0.13.0 (December 6, 2017)

BREAKING CHANGES:
- abci: update to v0.8 using gogo/protobuf; includes tx tags, vote info in RequestBeginBlock, data.Bytes everywhere, use int64, etc.
- types: block heights are now `int64` everywhere
- types & node: EventSwitch and EventCache have been replaced by EventBus and EventBuffer; event types have been overhauled
- node: EventSwitch methods now refer to EventBus
- rpc/lib/types: RPCResponse is no longer a pointer; WSRPCConnection interface has been modified
- rpc/client: WaitForOneEvent takes an EventsClient instead of types.EventSwitch
- rpc/client: Add/RemoveListenerForEvent are now Subscribe/Unsubscribe
- rpc/core/types: ResultABCIQuery wraps an abci.ResponseQuery
- rpc: `/subscribe` and `/unsubscribe` take `query` arg instead of `event`
- rpc: `/status` returns the LatestBlockTime in human readable form instead of in nanoseconds
- mempool: cached transactions return an error instead of an ABCI response with BadNonce

FEATURES:
- rpc: new `/unsubscribe_all` WebSocket RPC endpoint
- rpc: new `/tx_search` endpoint for filtering transactions by more complex queries
- p2p/trust: new trust metric for tracking peers. See ADR-006
- config: TxIndexConfig allows to set what DeliverTx tags to index

IMPROVEMENTS:
- New asynchronous events system using `tmlibs/pubsub`
- logging: Various small improvements
- consensus: Graceful shutdown when app crashes
- tests: Fix various non-deterministic errors
- p2p: more defensive programming

BUG FIXES:
- consensus: fix panic where prs.ProposalBlockParts is not initialized
- p2p: fix panic on bad channel

## 0.12.1 (November 27, 2017)

BUG FIXES:
- upgrade tmlibs dependency to enable Windows builds for Tendermint

## 0.12.0 (October 27, 2017)

BREAKING CHANGES:
 - rpc/client: websocket ResultsCh and ErrorsCh unified in ResponsesCh.
 - rpc/client: ABCIQuery no longer takes `prove`
 - state: remove GenesisDoc from state.
 - consensus: new binary WAL format provides efficiency and uses checksums to detect corruption
    - use scripts/wal2json to convert to json for debugging

FEATURES:
 - new `Verifiers` pkg contains the tendermint light-client library (name subject to change)!
 - rpc: `/genesis` includes the `app_options` .
 - rpc: `/abci_query` takes an additional `height` parameter to support historical queries.
 - rpc/client: new ABCIQueryWithOptions supports options like `trusted` (set false to get a proof) and `height` to query a historical height.

IMPROVEMENTS:
 - rpc: `/genesis` result includes `app_options`
 - rpc/lib/client: add jitter to reconnects.
 - rpc/lib/types: `RPCError` satisfies the `error` interface.

BUG FIXES:
 - rpc/client: fix ws deadlock after stopping
 - blockchain: fix panic on AddBlock when peer is nil
 - mempool: fix sending on TxsAvailable when a tx has been invalidated
 - consensus: dont run WAL catchup if we fast synced

## 0.11.1 (October 10, 2017)

IMPROVEMENTS:
 - blockchain/reactor: respondWithNoResponseMessage for missing height

BUG FIXES:
 - rpc: fixed client WebSocket timeout
 - rpc: client now resubscribes on reconnection
 - rpc: fix panics on missing params
 - rpc: fix `/dump_consensus_state` to have normal json output (NOTE: technically breaking, but worth a bug fix label)
 - types: fixed out of range error in VoteSet.addVote
 - consensus: fix wal autofile via https://github.com/tendermint/tmlibs/blob/master/CHANGELOG.md#032-october-2-2017

## 0.11.0 (September 22, 2017)

BREAKING:
 - genesis file: validator `amount` is now `power`
 - abci: Info, BeginBlock, InitChain all take structs
 - rpc: various changes to match JSONRPC spec (http://www.jsonrpc.org/specification), including breaking ones:
    - requests that previously returned HTTP code 4XX now return 200 with an error code in the JSONRPC.
    - `rpctypes.RPCResponse` uses new `RPCError` type instead of `string`.

 - cmd: if there is no genesis, exit immediately instead of waiting around for one to show.
 - types: `Signer.Sign` returns an error.
 - state: every validator set change is persisted to disk, which required some changes to the `State` structure.
 - p2p: new `p2p.Peer` interface used for all reactor methods (instead of `*p2p.Peer` struct).

FEATURES:
 - rpc: `/validators?height=X` allows querying of validators at previous heights.
 - rpc: Leaving the `height` param empty for `/block`, `/validators`, and `/commit` will return the value for the latest height.

IMPROVEMENTS:
 - docs: Moved all docs from the website and tools repo in, converted to `.rst`, and cleaned up for presentation on `tendermint.readthedocs.io`

BUG FIXES:
 - fix WAL openning issue on Windows

## 0.10.4 (September 5, 2017)

IMPROVEMENTS:
- docs: Added Slate docs to each rpc function (see rpc/core)
- docs: Ported all website docs to Read The Docs
- config: expose some p2p params to tweak performance: RecvRate, SendRate, and MaxMsgPacketPayloadSize
- rpc: Upgrade the websocket client and server, including improved auto reconnect, and proper ping/pong

BUG FIXES:
- consensus: fix panic on getVoteBitArray
- consensus: hang instead of panicking on byzantine consensus failures
- cmd: dont load config for version command

## 0.10.3 (August 10, 2017)

FEATURES:
- control over empty block production:
  - new flag, `--consensus.create_empty_blocks`; when set to false, blocks are only created when there are txs or when the AppHash changes.
  - new config option, `consensus.create_empty_blocks_interval`; an empty block is created after this many seconds.
  - in normal operation, `create_empty_blocks = true` and `create_empty_blocks_interval = 0`, so blocks are being created all the time (as in all previous versions of tendermint). The number of empty blocks can be reduced by increasing `create_empty_blocks_interval` or by setting `create_empty_blocks = false`.
  - new `TxsAvailable()` method added to Mempool that returns a channel which fires when txs are available.
  - new heartbeat message added to consensus reactor to notify peers that a node is waiting for txs before entering propose step.
- rpc: Add `syncing` field to response returned by `/status`. Is `true` while in fast-sync mode.

IMPROVEMENTS:
- various improvements to documentation and code comments

BUG FIXES:
- mempool: pass height into constructor so it doesn't always start at 0

## 0.10.2 (July 10, 2017)

FEATURES:
- Enable lower latency block commits by adding consensus reactor sleep durations and p2p flush throttle timeout to the config

IMPROVEMENTS:
- More detailed logging in the consensus reactor and state machine
- More in-code documentation for many exposed functions, especially in consensus/reactor.go and p2p/switch.go
- Improved readability for some function definitions and code blocks with long lines

## 0.10.1 (June 28, 2017)

FEATURES:
- Use `--trace` to get stack traces for logged errors
- types: GenesisDoc.ValidatorHash returns the hash of the genesis validator set
- types: GenesisDocFromFile parses a GenesiDoc from a JSON file

IMPROVEMENTS:
- Add a Code of Conduct
- Variety of improvements as suggested by `megacheck` tool
- rpc: deduplicate tests between rpc/client and rpc/tests
- rpc: addresses without a protocol prefix default to `tcp://`. `http://` is also accepted as an alias for `tcp://`
- cmd: commands are more easily reuseable from other tools
- DOCKER: automate build/push

BUG FIXES:
- Fix log statements using keys with spaces (logger does not currently support spaces)
- rpc: set logger on websocket connection
- rpc: fix ws connection stability by setting write deadline on pings

## 0.10.0 (June 2, 2017)

Includes major updates to configuration, logging, and json serialization.
Also includes the Grand Repo-Merge of 2017.

BREAKING CHANGES:

- Config and Flags:
  - The `config` map is replaced with a [`Config` struct](https://github.com/tendermint/tendermint/blob/master/config/config.go#L11),
containing substructs: `BaseConfig`, `P2PConfig`, `MempoolConfig`, `ConsensusConfig`, `RPCConfig`
  - This affects the following flags:
    - `--seeds` is now `--p2p.seeds`
    - `--node_laddr` is now `--p2p.laddr`
    - `--pex` is now `--p2p.pex`
    - `--skip_upnp` is now `--p2p.skip_upnp`
    - `--rpc_laddr` is now `--rpc.laddr`
    - `--grpc_laddr` is now `--rpc.grpc_laddr`
  - Any configuration option now within a substract must come under that heading in the `config.toml`, for instance:
    ```
    [p2p]
    laddr="tcp://1.2.3.4:46656"

    [consensus]
    timeout_propose=1000
    ```
  - Use viper and `DefaultConfig() / TestConfig()` functions to handle defaults, and remove `config/tendermint` and `config/tendermint_test`
  - Change some function and method signatures to
  - Change some [function and method signatures](https://gist.github.com/ebuchman/640d5fc6c2605f73497992fe107ebe0b) accomodate new config

- Logger
  - Replace static `log15` logger with a simple interface, and provide a new implementation using `go-kit`.
See our new [logging library](https://github.com/tendermint/tmlibs/log) and [blog post](https://tendermint.com/blog/abstracting-the-logger-interface-in-go) for more details
  - Levels `warn` and `notice` are removed (you may need to change them in your `config.toml`!)
  - Change some [function and method signatures](https://gist.github.com/ebuchman/640d5fc6c2605f73497992fe107ebe0b) to accept a logger

- JSON serialization:
  - Replace `[TypeByte, Xxx]` with `{"type": "some-type", "data": Xxx}` in RPC and all `.json` files by using `go-wire/data`. For instance, a public key is now:
    ```
    "pub_key": {
      "type": "ed25519",
      "data": "83DDF8775937A4A12A2704269E2729FCFCD491B933C4B0A7FFE37FE41D7760D0"
    }
    ```
  - Remove type information about RPC responses, so `[TypeByte, {"jsonrpc": "2.0", ... }]` is now just `{"jsonrpc": "2.0", ... }`
  - Change `[]byte` to `data.Bytes` in all serialized types (for hex encoding)
  - Lowercase the JSON tags in `ValidatorSet` fields
  - Introduce `EventDataInner` for serializing events

- Other:
  - Send InitChain message in handshake if `appBlockHeight == 0`
  - Do not include the `Accum` field when computing the validator hash. This makes the ValidatorSetHash unique for a given validator set, rather than changing with every block (as the Accum changes)
  - Unsafe RPC calls are not enabled by default. This includes `/dial_seeds`, and all calls prefixed with `unsafe`. Use the `--rpc.unsafe` flag to enable.


FEATURES:

- Per-module log levels. For instance, the new default is `state:info,*:error`, which means the `state` package logs at `info` level, and everything else logs at `error` level
- Log if a node is validator or not in every consensus round
- Use ldflags to set git hash as part of the version
- Ignore `address` and `pub_key` fields in `priv_validator.json` and overwrite them with the values derrived from the `priv_key`

IMPROVEMENTS:

- Merge `tendermint/go-p2p -> tendermint/tendermint/p2p` and `tendermint/go-rpc -> tendermint/tendermint/rpc/lib`
- Update paths for grand repo merge:
  - `go-common -> tmlibs/common`
  - `go-data -> go-wire/data`
  - All other `go-` libs, except `go-crypto` and `go-wire`, are merged under `tmlibs`
- No global loggers (loggers are passed into constructors, or preferably set with a SetLogger method)
- Return HTTP status codes with errors for RPC responses
- Limit `/blockchain_info` call to return a maximum of 20 blocks
- Use `.Wrap()` and `.Unwrap()` instead of eg. `PubKeyS` for `go-crypto` types
- RPC JSON responses use pretty printing (via `json.MarshalIndent`)
- Color code different instances of the consensus for tests
- Isolate viper to `cmd/tendermint/commands` and do not read config from file for tests


## 0.9.2 (April 26, 2017)

BUG FIXES:

- Fix bug in `ResetPrivValidator` where we were using the global config and log (causing external consumers, eg. basecoin, to fail).

## 0.9.1 (April 21, 2017)

FEATURES:

- Transaction indexing - txs are indexed by their hash using a simple key-value store; easily extended to more advanced indexers
- New `/tx?hash=X` endpoint to query for transactions and their DeliverTx result by hash. Optionally returns a proof of the tx's inclusion in the block
- `tendermint testnet` command initializes files for a testnet

IMPROVEMENTS:

- CLI now uses Cobra framework
- TMROOT is now TMHOME (TMROOT will stop working in 0.10.0)
- `/broadcast_tx_XXX` also returns the Hash (can be used to query for the tx)
- `/broadcast_tx_commit` also returns the height the block was committed in
- ABCIResponses struct persisted to disk before calling Commit; makes handshake replay much cleaner
- WAL uses #ENDHEIGHT instead of #HEIGHT (#HEIGHT will stop working in 0.10.0)
- Peers included via `--seeds`, under `seeds` in the config, or in `/dial_seeds` are now persistent, and will be reconnected to if the connection breaks

BUG FIXES:

- Fix bug in fast-sync where we stop syncing after a peer is removed, even if they're re-added later
- Fix handshake replay to handle validator set changes and results of DeliverTx when we crash after app.Commit but before state.Save()

## 0.9.0 (March 6, 2017)

BREAKING CHANGES:

- Update ABCI to v0.4.0, where Query is now `Query(RequestQuery) ResponseQuery`, enabling precise proofs at particular heights:

```
message RequestQuery{
	bytes data = 1;
	string path = 2;
	uint64 height = 3;
	bool prove = 4;
}

message ResponseQuery{
	CodeType          code        = 1;
	int64             index       = 2;
	bytes             key         = 3;
	bytes             value       = 4;
	bytes             proof       = 5;
	uint64            height      = 6;
	string            log         = 7;
}
```


- `BlockMeta` data type unifies its Hash and PartSetHash under a `BlockID`:

```
type BlockMeta struct {
	BlockID BlockID `json:"block_id"` // the block hash and partsethash
	Header  *Header `json:"header"`   // The block's Header
}
```

- `ValidatorSet.Proposer` is exposed as a field and persisted with the `State`. Use `GetProposer()` to initialize or update after validator-set changes.

- `tendermint gen_validator` command output is now pure JSON

FEATURES:

- New RPC endpoint `/commit?height=X` returns header and commit for block at height `X`
- Client API for each endpoint, including mocks for testing

IMPROVEMENTS:

- `Node` is now a `BaseService`
- Simplified starting Tendermint in-process from another application
- Better organized Makefile
- Scripts for auto-building binaries across platforms
- Docker image improved, slimmed down (using Alpine), and changed from tendermint/tmbase to tendermint/tendermint
- New repo files: `CONTRIBUTING.md`, Github `ISSUE_TEMPLATE`, `CHANGELOG.md`
- Improvements on CircleCI for managing build/test artifacts
- Handshake replay is doen through the consensus package, possibly using a mockApp
- Graceful shutdown of RPC listeners
- Tests for the PEX reactor and DialSeeds

BUG FIXES:

- Check peer.Send for failure before updating PeerState in consensus
- Fix panic in `/dial_seeds` with invalid addresses
- Fix proposer selection logic in ValidatorSet by taking the address into account in the `accumComparable`
- Fix inconcistencies with `ValidatorSet.Proposer` across restarts by persisting it in the `State`


## 0.8.0 (January 13, 2017)

BREAKING CHANGES:

- New data type `BlockID` to represent blocks:

```
type BlockID struct {
	Hash        []byte        `json:"hash"`
	PartsHeader PartSetHeader `json:"parts"`
}
```

- `Vote` data type now includes validator address and index:

```
type Vote struct {
	ValidatorAddress []byte           `json:"validator_address"`
	ValidatorIndex   int              `json:"validator_index"`
	Height           int              `json:"height"`
	Round            int              `json:"round"`
	Type             byte             `json:"type"`
	BlockID          BlockID          `json:"block_id"` // zero if vote is nil.
	Signature        crypto.Signature `json:"signature"`
}
```

- Update TMSP to v0.3.0, where it is now called ABCI and AppendTx is DeliverTx
- Hex strings in the RPC are now "0x" prefixed


FEATURES:

- New message type on the ConsensusReactor, `Maj23Msg`, for peers to alert others they've seen a Maj23,
in order to track and handle conflicting votes intelligently to prevent Byzantine faults from causing halts:

```
type VoteSetMaj23Message struct {
	Height  int
	Round   int
	Type    byte
	BlockID types.BlockID
}
```

- Configurable block part set size
- Validator set changes
- Optionally skip TimeoutCommit if we have all the votes
- Handshake between Tendermint and App on startup to sync latest state and ensure consistent recovery from crashes
- GRPC server for BroadcastTx endpoint

IMPROVEMENTS:

- Less verbose logging
- Better test coverage (37% -> 49%)
- Canonical SignBytes for signable types
- Write-Ahead Log for Mempool and Consensus via tmlibs/autofile
- Better in-process testing for the consensus reactor and byzantine faults
- Better crash/restart testing for individual nodes at preset failure points, and of networks at arbitrary points
- Better abstraction over timeout mechanics

BUG FIXES:

- Fix memory leak in mempool peer
- Fix panic on POLRound=-1
- Actually set the CommitTime
- Actually send BeginBlock message
- Fix a liveness issues caused by Byzantine proposals/votes. Uses the new `Maj23Msg`.


## 0.7.4 (December 14, 2016)

FEATURES:

- Enable the Peer Exchange reactor with the `--pex` flag for more resilient gossip network (feature still in development, beware dragons)

IMPROVEMENTS:

- Remove restrictions on RPC endpoint `/dial_seeds` to enable manual network configuration

## 0.7.3 (October 20, 2016)

IMPROVEMENTS:

- Type safe FireEvent
- More WAL/replay tests
- Cleanup some docs

BUG FIXES:

- Fix deadlock in mempool for synchronous apps
- Replay handles non-empty blocks
- Fix race condition in HeightVoteSet

## 0.7.2 (September 11, 2016)

BUG FIXES:

- Set mustConnect=false so tendermint will retry connecting to the app

## 0.7.1 (September 10, 2016)

FEATURES:

- New TMSP connection for Query/Info
- New RPC endpoints:
	- `tmsp_query`
	- `tmsp_info`
- Allow application to filter peers through Query (off by default)

IMPROVEMENTS:

- TMSP connection type enforced at compile time
- All listen/client urls use a "tcp://" or "unix://" prefix

BUG FIXES:

- Save LastSignature/LastSignBytes to `priv_validator.json` for recovery
- Fix event unsubscribe
- Fix fastsync/blockchain reactor

## 0.7.0 (August 7, 2016)

BREAKING CHANGES:

- Strict SemVer starting now!
- Update to ABCI v0.2.0
- Validation types now called Commit
- NewBlock event only returns the block header


FEATURES:

- TMSP and RPC support TCP and UNIX sockets
- Addition config options including block size and consensus parameters
- New WAL mode `cswal_light`; logs only the validator's own votes
- New RPC endpoints:
	- for starting/stopping profilers, and for updating config
	- `/broadcast_tx_commit`, returns when tx is included in a block, else an error
	- `/unsafe_flush_mempool`, empties the mempool


IMPROVEMENTS:

- Various optimizations
- Remove bad or invalidated transactions from the mempool cache (allows later duplicates)
- More elaborate testing using CircleCI including benchmarking throughput on 4 digitalocean droplets

BUG FIXES:

- Various fixes to WAL and replay logic
- Various race conditions

## PreHistory

Strict versioning only began with the release of v0.7.0, in late summer 2016.
The project itself began in early summer 2014 and was workable decentralized cryptocurrency software by the end of that year.
Through the course of 2015, in collaboration with Eris Industries (now Monax Indsutries),
many additional features were integrated, including an implementation from scratch of the Ethereum Virtual Machine.
That implementation now forms the heart of [Burrow](https://github.com/hyperledger/burrow).
In the later half of 2015, the consensus algorithm was upgraded with a more asynchronous design and a more deterministic and robust implementation.

By late 2015, frustration with the difficulty of forking a large monolithic stack to create alternative cryptocurrency designs led to the
invention of the Application Blockchain Interface (ABCI), then called the Tendermint Socket Protocol (TMSP).
The Ethereum Virtual Machine and various other transaction features were removed, and Tendermint was whittled down to a core consensus engine
driving an application running in another process.
The ABCI interface and implementation were iterated on and improved over the course of 2016,
until versioned history kicked in with v0.7.0.<|MERGE_RESOLUTION|>--- conflicted
+++ resolved
@@ -1,13 +1,5 @@
 # Changelog
 
-<<<<<<< HEAD
-## v0.31.5-binance.1
-*July 17th, 2019*
-
-### IMPROVEMENTS:
-- [mempool] [\#100](https://github.com/binance-chain/bnc-tendermint/pull/100) add OnlyPersistent to config of mempool 
-- [metrics] [\#96](https://github.com/binance-chain/bnc-tendermint/pull/96) monitor: add more metrics about p2p
-=======
 ## v0.31.6
 
 *May 31st, 2019*
@@ -77,7 +69,23 @@
 
 ### OTHERS:
 - [networks] fixes ansible integration script (@carlosflrs)
->>>>>>> 0dd6b92a
+
+## v0.31.5-binance.2
+### FEATURES:
+- [sync] [\#97](https://github.com/binance-chain/bnc-tendermint/pull/97) supoort hot sync reactor 
+
+### IMPROVEMENTS:
+- [index] [\#106](https://github.com/binance-chain/bnc-tendermint/pull/106) index service recover from data lost
+- [P2P] [\#106](https://github.com/binance-chain/bnc-tendermint/pull/107) introduce skip_tx_from_persistent config and other basic p2p improvement 
+
+
+## v0.31.5-binance.1
+*July 17th, 2019*
+
+### IMPROVEMENTS:
+- [mempool] [\#100](https://github.com/binance-chain/bnc-tendermint/pull/100) add OnlyPersistent to config of mempool 
+- [metrics] [\#96](https://github.com/binance-chain/bnc-tendermint/pull/96) monitor: add more metrics about p2p
+
 
 ## v0.31.5
 
