--- conflicted
+++ resolved
@@ -1,6 +1,5 @@
 # Changelog
 
-<<<<<<< HEAD
 ## v0.32.3
 
 *August 28, 2019*
@@ -245,7 +244,7 @@
 
 ### OTHERS:
 - [networks] fixes ansible integration script (@carlosflrs)
-=======
+
 ## v0.31.5-binance.3
 *Oct 12th, 2019*
 ### Bugfix:
@@ -260,7 +259,6 @@
 ### SECURITY:
 
 - [p2p] [\#4030](https://github.com/tendermint/tendermint/issues/4030) Only allow ed25519 pubkeys when connecting
->>>>>>> 81cd2c41
 
 ## v0.31.5-binance.2
 *Sep 6th, 2019*
