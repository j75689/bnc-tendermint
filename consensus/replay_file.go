--- conflicted
+++ resolved
@@ -329,11 +329,7 @@
 		cmn.Exit(fmt.Sprintf("Failed to start event bus: %v", err))
 	}
 
-<<<<<<< HEAD
 	handshaker := NewHandshaker(stateDB, state, blockStore, gdoc, true)
-=======
-	handshaker := NewHandshaker(stateDB, state, blockStore, gdoc)
->>>>>>> e0f89364
 	handshaker.SetEventBus(eventBus)
 	err = handshaker.Handshake(proxyApp)
 	if err != nil {
