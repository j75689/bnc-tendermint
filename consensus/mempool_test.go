package consensus

import (
	"encoding/binary"
	"fmt"
	"os"
	"testing"
	"time"

	"github.com/stretchr/testify/assert"

	"github.com/tendermint/tendermint/abci/example/code"
	abci "github.com/tendermint/tendermint/abci/types"
	dbm "github.com/tendermint/tendermint/libs/db"
	mempl "github.com/tendermint/tendermint/mempool"
	sm "github.com/tendermint/tendermint/state"
	"github.com/tendermint/tendermint/types"
)

// for testing
func assertMempool(txn txNotifier) mempl.Mempool {
	return txn.(mempl.Mempool)
}

func TestMempoolNoProgressUntilTxsAvailable(t *testing.T) {
	config := ResetConfig("consensus_mempool_txs_available_test")
	defer os.RemoveAll(config.RootDir)
	config.Consensus.CreateEmptyBlocks = false
	state, privVals := randGenesisState(1, false, 10)
	cs := newConsensusStateWithConfig(config, state, privVals[0], NewCounterApplication())
	assertMempool(cs.txNotifier).EnableTxsAvailable()
	height, round := cs.Height, cs.Round
	newBlockCh := subscribe(cs.eventBus, types.EventQueryNewBlock)
	startTestRound(cs, height, round)

	ensureNewEventOnChannel(newBlockCh) // first block gets committed
	ensureNoNewEventOnChannel(newBlockCh)
	deliverTxsRange(cs, 0, 1)
	ensureNewEventOnChannel(newBlockCh) // commit txs
	ensureNewEventOnChannel(newBlockCh) // commit updated app hash
	ensureNoNewEventOnChannel(newBlockCh)
}

func TestMempoolProgressAfterCreateEmptyBlocksInterval(t *testing.T) {
	config := ResetConfig("consensus_mempool_txs_available_test")
	defer os.RemoveAll(config.RootDir)
	config.Consensus.CreateEmptyBlocksInterval = ensureTimeout
	state, privVals := randGenesisState(1, false, 10)
	cs := newConsensusStateWithConfig(config, state, privVals[0], NewCounterApplication())
	assertMempool(cs.txNotifier).EnableTxsAvailable()
	height, round := cs.Height, cs.Round
	newBlockCh := subscribe(cs.eventBus, types.EventQueryNewBlock)
	startTestRound(cs, height, round)

	ensureNewEventOnChannel(newBlockCh)   // first block gets committed
	ensureNoNewEventOnChannel(newBlockCh) // then we dont make a block ...
	ensureNewEventOnChannel(newBlockCh)   // until the CreateEmptyBlocksInterval has passed
}

func TestMempoolProgressInHigherRound(t *testing.T) {
	config := ResetConfig("consensus_mempool_txs_available_test")
	defer os.RemoveAll(config.RootDir)
	config.Consensus.CreateEmptyBlocks = false
	state, privVals := randGenesisState(1, false, 10)
	cs := newConsensusStateWithConfig(config, state, privVals[0], NewCounterApplication())
	assertMempool(cs.txNotifier).EnableTxsAvailable()
	height, round := cs.Height, cs.Round
	newBlockCh := subscribe(cs.eventBus, types.EventQueryNewBlock)
	newRoundCh := subscribe(cs.eventBus, types.EventQueryNewRound)
	timeoutCh := subscribe(cs.eventBus, types.EventQueryTimeoutPropose)
	cs.setProposal = func(proposal *types.Proposal) error {
		if cs.Height == 2 && cs.Round == 0 {
			// dont set the proposal in round 0 so we timeout and
			// go to next round
			cs.Logger.Info("Ignoring set proposal at height 2, round 0")
			return nil
		}
		return cs.defaultSetProposal(proposal)
	}
	startTestRound(cs, height, round)

	ensureNewRound(newRoundCh, height, round) // first round at first height
	ensureNewEventOnChannel(newBlockCh)       // first block gets committed

	height = height + 1 // moving to the next height
	round = 0

	ensureNewRound(newRoundCh, height, round) // first round at next height
	deliverTxsRange(cs, 0, 1)                 // we deliver txs, but dont set a proposal so we get the next round
	ensureNewTimeout(timeoutCh, height, round, cs.config.TimeoutPropose.Nanoseconds())

	round = round + 1                         // moving to the next round
	ensureNewRound(newRoundCh, height, round) // wait for the next round
	ensureNewEventOnChannel(newBlockCh)       // now we can commit the block
}

func deliverTxsRange(cs *ConsensusState, start, end int) {
	// Deliver some txs.
	for i := start; i < end; i++ {
		txBytes := make([]byte, 8)
		binary.BigEndian.PutUint64(txBytes, uint64(i))
		err := assertMempool(cs.txNotifier).CheckTx(txBytes, nil)
		if err != nil {
			panic(fmt.Sprintf("Error after CheckTx: %v", err))
		}
	}
}

func TestMempoolTxConcurrentWithCommit(t *testing.T) {
	state, privVals := randGenesisState(1, false, 10)
	// checkTx and block mutex are not purely FIFO, so we don't need to stick
	// to the counter sequence
	app := NewCounterApplication()
	app.serial = false
	blockDB := dbm.NewMemDB()
	cs := newConsensusStateWithConfigAndBlockStore(config, state, privVals[0], app, blockDB)
	sm.SaveState(blockDB, state)
	height, round := cs.Height, cs.Round
	newBlockCh := subscribe(cs.eventBus, types.EventQueryNewBlock)

	NTxs := 3000
	go deliverTxsRange(cs, 0, NTxs)

	startTestRound(cs, height, round)
	for nTxs := 0; nTxs < NTxs; {
		ticker := time.NewTicker(time.Second * 30)
		select {
		case msg := <-newBlockCh:
			blockEvent := msg.Data().(types.EventDataNewBlock)
			nTxs += int(blockEvent.Block.Header.NumTxs)
		case <-ticker.C:
			panic("Timed out waiting to commit blocks with transactions")
		}
	}
}

func TestMempoolRmBadTx(t *testing.T) {
	state, privVals := randGenesisState(1, false, 10)
	app := NewCounterApplication()
	blockDB := dbm.NewMemDB()
	cs := newConsensusStateWithConfigAndBlockStore(config, state, privVals[0], app, blockDB)
	sm.SaveState(blockDB, state)

	// increment the counter by 1
	txBytes := make([]byte, 8)
	binary.BigEndian.PutUint64(txBytes, uint64(0))

	resDeliver := app.DeliverTx(abci.RequestDeliverTx{Tx: txBytes})
	assert.False(t, resDeliver.IsErr(), fmt.Sprintf("expected no error. got %v", resDeliver))

	resCommit := app.Commit()
	assert.True(t, len(resCommit.Data) > 0)

	emptyMempoolCh := make(chan struct{})
	checkTxRespCh := make(chan struct{})
	go func() {
		// Try to send the tx through the mempool.
		// CheckTx should not err, but the app should return a bad abci code
		// and the tx should get removed from the pool
		err := assertMempool(cs.txNotifier).CheckTx(txBytes, func(r *abci.Response) {
			if r.GetCheckTx().Code != code.CodeTypeBadNonce {
				t.Fatalf("expected checktx to return bad nonce, got %v", r)
			}
			checkTxRespCh <- struct{}{}
		})
		if err != nil {
			t.Fatalf("Error after CheckTx: %v", err)
		}

		// check for the tx
		for {
			txs := assertMempool(cs.txNotifier).ReapMaxBytesMaxGas(int64(len(txBytes)), -1)
			if len(txs) == 0 {
				emptyMempoolCh <- struct{}{}
				return
			}
			time.Sleep(10 * time.Millisecond)
		}
	}()

	// Wait until the tx returns
	ticker := time.After(time.Second * 5)
	select {
	case <-checkTxRespCh:
		// success
	case <-ticker:
		t.Fatalf("Timed out waiting for tx to return")
	}

	// Wait until the tx is removed
	ticker = time.After(time.Second * 5)
	select {
	case <-emptyMempoolCh:
		// success
	case <-ticker:
		t.Fatalf("Timed out waiting for tx to be removed")
	}
}

// CounterApplication that maintains a mempool state and resets it upon commit
type CounterApplication struct {
	abci.BaseApplication

	txCount        int
	mempoolTxCount int
	serial         bool
}

func NewCounterApplication() *CounterApplication {
	return &CounterApplication{serial: true}
}

func (app *CounterApplication) Info(req abci.RequestInfo) abci.ResponseInfo {
	return abci.ResponseInfo{Data: fmt.Sprintf("txs:%v", app.txCount)}
}

<<<<<<< HEAD
func (app *CounterApplication) DeliverTx(tx []byte) abci.ResponseDeliverTx {
	txValue := txAsUint64(tx)
	if app.serial && txValue != uint64(app.txCount) {
=======
func (app *CounterApplication) DeliverTx(req abci.RequestDeliverTx) abci.ResponseDeliverTx {
	txValue := txAsUint64(req.Tx)
	if txValue != uint64(app.txCount) {
>>>>>>> 7b6073fa
		return abci.ResponseDeliverTx{
			Code: code.CodeTypeBadNonce,
			Log:  fmt.Sprintf("Invalid nonce. Expected %v, got %v", app.txCount, txValue)}
	}
	app.txCount++
	return abci.ResponseDeliverTx{Code: code.CodeTypeOK}
}

<<<<<<< HEAD
func (app *CounterApplication) CheckTx(tx []byte) abci.ResponseCheckTx {
	txValue := txAsUint64(tx)
	if app.serial && txValue != uint64(app.mempoolTxCount) {
=======
func (app *CounterApplication) CheckTx(req abci.RequestCheckTx) abci.ResponseCheckTx {
	txValue := txAsUint64(req.Tx)
	if txValue != uint64(app.mempoolTxCount) {
>>>>>>> 7b6073fa
		return abci.ResponseCheckTx{
			Code: code.CodeTypeBadNonce,
			Log:  fmt.Sprintf("Invalid nonce. Expected %v, got %v", app.mempoolTxCount, txValue)}
	}
	app.mempoolTxCount++
	return abci.ResponseCheckTx{Code: code.CodeTypeOK}
}

func txAsUint64(tx []byte) uint64 {
	tx8 := make([]byte, 8)
	copy(tx8[len(tx8)-len(tx):], tx)
	return binary.BigEndian.Uint64(tx8)
}

func (app *CounterApplication) Commit() abci.ResponseCommit {
	app.mempoolTxCount = app.txCount
	if app.txCount == 0 {
		return abci.ResponseCommit{}
	}
	hash := make([]byte, 8)
	binary.BigEndian.PutUint64(hash, uint64(app.txCount))
	return abci.ResponseCommit{Data: hash}
}<|MERGE_RESOLUTION|>--- conflicted
+++ resolved
@@ -214,15 +214,9 @@
 	return abci.ResponseInfo{Data: fmt.Sprintf("txs:%v", app.txCount)}
 }
 
-<<<<<<< HEAD
-func (app *CounterApplication) DeliverTx(tx []byte) abci.ResponseDeliverTx {
-	txValue := txAsUint64(tx)
-	if app.serial && txValue != uint64(app.txCount) {
-=======
 func (app *CounterApplication) DeliverTx(req abci.RequestDeliverTx) abci.ResponseDeliverTx {
 	txValue := txAsUint64(req.Tx)
-	if txValue != uint64(app.txCount) {
->>>>>>> 7b6073fa
+	if app.serial && txValue != uint64(app.txCount) {
 		return abci.ResponseDeliverTx{
 			Code: code.CodeTypeBadNonce,
 			Log:  fmt.Sprintf("Invalid nonce. Expected %v, got %v", app.txCount, txValue)}
@@ -231,15 +225,9 @@
 	return abci.ResponseDeliverTx{Code: code.CodeTypeOK}
 }
 
-<<<<<<< HEAD
-func (app *CounterApplication) CheckTx(tx []byte) abci.ResponseCheckTx {
-	txValue := txAsUint64(tx)
-	if app.serial && txValue != uint64(app.mempoolTxCount) {
-=======
 func (app *CounterApplication) CheckTx(req abci.RequestCheckTx) abci.ResponseCheckTx {
 	txValue := txAsUint64(req.Tx)
-	if txValue != uint64(app.mempoolTxCount) {
->>>>>>> 7b6073fa
+	if app.serial && txValue != uint64(app.mempoolTxCount) {
 		return abci.ResponseCheckTx{
 			Code: code.CodeTypeBadNonce,
 			Log:  fmt.Sprintf("Invalid nonce. Expected %v, got %v", app.mempoolTxCount, txValue)}
