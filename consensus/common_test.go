package consensus

import (
	"bytes"
	"context"
	"fmt"
	"io/ioutil"
	"os"
	"path/filepath"
	"sort"
	"sync"
	"testing"
	"time"

	"github.com/go-kit/kit/log/term"

	"path"

	abcicli "github.com/tendermint/tendermint/abci/client"
	"github.com/tendermint/tendermint/abci/example/counter"
	"github.com/tendermint/tendermint/abci/example/kvstore"
	abci "github.com/tendermint/tendermint/abci/types"
	bc "github.com/tendermint/tendermint/blockchain"
	cfg "github.com/tendermint/tendermint/config"
	cstypes "github.com/tendermint/tendermint/consensus/types"
	cmn "github.com/tendermint/tendermint/libs/common"
	dbm "github.com/tendermint/tendermint/libs/db"
	"github.com/tendermint/tendermint/libs/log"
	tmpubsub "github.com/tendermint/tendermint/libs/pubsub"
	mempl "github.com/tendermint/tendermint/mempool"
	"github.com/tendermint/tendermint/p2p"
	"github.com/tendermint/tendermint/privval"
	sm "github.com/tendermint/tendermint/state"
	"github.com/tendermint/tendermint/types"
	tmtime "github.com/tendermint/tendermint/types/time"
)

const (
	testSubscriber = "test-client"
)

// A cleanupFunc cleans up any config / test files created for a particular
// test.
type cleanupFunc func()

// genesis, chain_id, priv_val
var config *cfg.Config // NOTE: must be reset for each _test.go file
var consensusReplayConfig *cfg.Config
var ensureTimeout = time.Millisecond * 100

func ensureDir(dir string, mode os.FileMode) {
	if err := cmn.EnsureDir(dir, mode); err != nil {
		panic(err)
	}
}

func ResetConfig(name string) *cfg.Config {
	return cfg.ResetTestRoot(name)
}

//-------------------------------------------------------------------------------
// validator stub (a kvstore consensus peer we control)

type validatorStub struct {
	Index  int // Validator index. NOTE: we don't assume validator set changes.
	Height int64
	Round  int
	types.PrivValidator
}

var testMinPower int64 = 10

func NewValidatorStub(privValidator types.PrivValidator, valIndex int) *validatorStub {
	return &validatorStub{
		Index:         valIndex,
		PrivValidator: privValidator,
	}
}

func (vs *validatorStub) signVote(voteType types.SignedMsgType, hash []byte, header types.PartSetHeader) (*types.Vote, error) {
	addr := vs.PrivValidator.GetPubKey().Address()
	vote := &types.Vote{
		ValidatorIndex:   vs.Index,
		ValidatorAddress: addr,
		Height:           vs.Height,
		Round:            vs.Round,
		Timestamp:        tmtime.Now(),
		Type:             voteType,
		BlockID:          types.BlockID{hash, header},
	}
	err := vs.PrivValidator.SignVote(config.ChainID(), vote)
	return vote, err
}

// Sign vote for type/hash/header
func signVote(vs *validatorStub, voteType types.SignedMsgType, hash []byte, header types.PartSetHeader) *types.Vote {
	v, err := vs.signVote(voteType, hash, header)
	if err != nil {
		panic(fmt.Errorf("failed to sign vote: %v", err))
	}
	return v
}

func signVotes(voteType types.SignedMsgType, hash []byte, header types.PartSetHeader, vss ...*validatorStub) []*types.Vote {
	votes := make([]*types.Vote, len(vss))
	for i, vs := range vss {
		votes[i] = signVote(vs, voteType, hash, header)
	}
	return votes
}

func incrementHeight(vss ...*validatorStub) {
	for _, vs := range vss {
		vs.Height++
	}
}

func incrementRound(vss ...*validatorStub) {
	for _, vs := range vss {
		vs.Round++
	}
}

type ValidatorStubsByAddress []*validatorStub

func (vss ValidatorStubsByAddress) Len() int {
	return len(vss)
}

func (vss ValidatorStubsByAddress) Less(i, j int) bool {
	return bytes.Compare(vss[i].GetPubKey().Address(), vss[j].GetPubKey().Address()) == -1
}

func (vss ValidatorStubsByAddress) Swap(i, j int) {
	it := vss[i]
	vss[i] = vss[j]
	vss[i].Index = i
	vss[j] = it
	vss[j].Index = j
}

//-------------------------------------------------------------------------------
// Functions for transitioning the consensus state

func startTestRound(cs *ConsensusState, height int64, round int) {
	cs.enterNewRound(height, round)
	cs.startRoutines(0)
}

// Create proposal block from cs1 but sign it with vs.
func decideProposal(cs1 *ConsensusState, vs *validatorStub, height int64, round int) (proposal *types.Proposal, block *types.Block) {
	cs1.mtx.Lock()
	block, blockParts := cs1.createProposalBlock()
	validRound := cs1.ValidRound
	chainID := cs1.state.ChainID
	cs1.mtx.Unlock()
	if block == nil {
		panic("Failed to createProposalBlock. Did you forget to add commit for previous block?")
	}

	// Make proposal
	polRound, propBlockID := validRound, types.BlockID{block.Hash(), blockParts.Header()}
	proposal = types.NewProposal(height, round, polRound, propBlockID)
	if err := vs.SignProposal(chainID, proposal); err != nil {
		panic(err)
	}
	return
}

func addVotes(to *ConsensusState, votes ...*types.Vote) {
	for _, vote := range votes {
		to.peerMsgQueue <- msgInfo{Msg: &VoteMessage{vote}}
	}
}

func signAddVotes(to *ConsensusState, voteType types.SignedMsgType, hash []byte, header types.PartSetHeader, vss ...*validatorStub) {
	votes := signVotes(voteType, hash, header, vss...)
	addVotes(to, votes...)
}

func validatePrevote(t *testing.T, cs *ConsensusState, round int, privVal *validatorStub, blockHash []byte) {
	prevotes := cs.Votes.Prevotes(round)
	address := privVal.GetPubKey().Address()
	var vote *types.Vote
	if vote = prevotes.GetByAddress(address); vote == nil {
		panic("Failed to find prevote from validator")
	}
	if blockHash == nil {
		if vote.BlockID.Hash != nil {
			panic(fmt.Sprintf("Expected prevote to be for nil, got %X", vote.BlockID.Hash))
		}
	} else {
		if !bytes.Equal(vote.BlockID.Hash, blockHash) {
			panic(fmt.Sprintf("Expected prevote to be for %X, got %X", blockHash, vote.BlockID.Hash))
		}
	}
}

func validateLastPrecommit(t *testing.T, cs *ConsensusState, privVal *validatorStub, blockHash []byte) {
	votes := cs.LastCommit
	address := privVal.GetPubKey().Address()
	var vote *types.Vote
	if vote = votes.GetByAddress(address); vote == nil {
		panic("Failed to find precommit from validator")
	}
	if !bytes.Equal(vote.BlockID.Hash, blockHash) {
		panic(fmt.Sprintf("Expected precommit to be for %X, got %X", blockHash, vote.BlockID.Hash))
	}
}

func validatePrecommit(t *testing.T, cs *ConsensusState, thisRound, lockRound int, privVal *validatorStub, votedBlockHash, lockedBlockHash []byte) {
	precommits := cs.Votes.Precommits(thisRound)
	address := privVal.GetPubKey().Address()
	var vote *types.Vote
	if vote = precommits.GetByAddress(address); vote == nil {
		panic("Failed to find precommit from validator")
	}

	if votedBlockHash == nil {
		if vote.BlockID.Hash != nil {
			panic("Expected precommit to be for nil")
		}
	} else {
		if !bytes.Equal(vote.BlockID.Hash, votedBlockHash) {
			panic("Expected precommit to be for proposal block")
		}
	}

	if lockedBlockHash == nil {
		if cs.LockedRound != lockRound || cs.LockedBlock != nil {
			panic(fmt.Sprintf("Expected to be locked on nil at round %d. Got locked at round %d with block %v", lockRound, cs.LockedRound, cs.LockedBlock))
		}
	} else {
		if cs.LockedRound != lockRound || !bytes.Equal(cs.LockedBlock.Hash(), lockedBlockHash) {
			panic(fmt.Sprintf("Expected block to be locked on round %d, got %d. Got locked block %X, expected %X", lockRound, cs.LockedRound, cs.LockedBlock.Hash(), lockedBlockHash))
		}
	}

}

func validatePrevoteAndPrecommit(t *testing.T, cs *ConsensusState, thisRound, lockRound int, privVal *validatorStub, votedBlockHash, lockedBlockHash []byte) {
	// verify the prevote
	validatePrevote(t, cs, thisRound, privVal, votedBlockHash)
	// verify precommit
	cs.mtx.Lock()
	validatePrecommit(t, cs, thisRound, lockRound, privVal, votedBlockHash, lockedBlockHash)
	cs.mtx.Unlock()
}

func subscribeToVoter(cs *ConsensusState, addr []byte) <-chan tmpubsub.Message {
	votesSub, err := cs.eventBus.SubscribeUnbuffered(context.Background(), testSubscriber, types.EventQueryVote)
	if err != nil {
		panic(fmt.Sprintf("failed to subscribe %s to %v", testSubscriber, types.EventQueryVote))
	}
	ch := make(chan tmpubsub.Message)
	go func() {
		for msg := range votesSub.Out() {
			vote := msg.Data().(types.EventDataVote)
			// we only fire for our own votes
			if bytes.Equal(addr, vote.Vote.ValidatorAddress) {
				ch <- msg
			}
		}
	}()
	return ch
}

//-------------------------------------------------------------------------------
// consensus states

func newConsensusState(state sm.State, pv types.PrivValidator, app abci.Application) *ConsensusState {
	config := cfg.ResetTestRoot("consensus_state_test")
	return newConsensusStateWithConfig(config, state, pv, app)
}

func newConsensusStateWithConfig(thisConfig *cfg.Config, state sm.State, pv types.PrivValidator, app abci.Application) *ConsensusState {
	blockDB := dbm.NewMemDB()
	return newConsensusStateWithConfigAndBlockStore(thisConfig, state, pv, app, blockDB)
}

func newConsensusStateWithConfigAndBlockStore(thisConfig *cfg.Config, state sm.State, pv types.PrivValidator, app abci.Application, blockDB dbm.DB) *ConsensusState {
	// Get BlockStore
	blockStore := bc.NewBlockStore(blockDB)

	// one for mempool, one for consensus
	mtx := new(sync.Mutex)
	proxyAppConnMem := abcicli.NewLocalClient(mtx, app)
	proxyAppConnCon := abcicli.NewLocalClient(mtx, app)

	// Make Mempool
	mempool := mempl.NewCListMempool(thisConfig.Mempool, proxyAppConnMem, 0)
	mempool.SetLogger(log.TestingLogger().With("module", "mempool"))
	if thisConfig.Consensus.WaitForTxs() {
		mempool.EnableTxsAvailable()
	}

	// mock the evidence pool
	evpool := sm.MockEvidencePool{}

	// Make ConsensusState
<<<<<<< HEAD
	stateDB := dbm.NewMemDB()
	blockExec := sm.NewBlockExecutor(stateDB, log.TestingLogger(), proxyAppConnCon, mempool, evpool, true)
=======
	stateDB := blockDB
	sm.SaveState(stateDB, state) //for save height 1's validators info
	blockExec := sm.NewBlockExecutor(stateDB, log.TestingLogger(), proxyAppConnCon, mempool, evpool)
>>>>>>> 0dd6b92a
	cs := NewConsensusState(thisConfig.Consensus, state, blockExec, blockStore, mempool, evpool)
	cs.SetLogger(log.TestingLogger().With("module", "consensus"))
	cs.SetPrivValidator(pv)

	eventBus := types.NewEventBus()
	eventBus.SetLogger(log.TestingLogger().With("module", "events"))
	eventBus.Start()
	cs.SetEventBus(eventBus)
	return cs
}

func loadPrivValidator(config *cfg.Config) *privval.FilePV {
	privValidatorKeyFile := config.PrivValidatorKeyFile()
	ensureDir(filepath.Dir(privValidatorKeyFile), 0700)
	privValidatorStateFile := config.PrivValidatorStateFile()
	privValidator := privval.LoadOrGenFilePV(privValidatorKeyFile, privValidatorStateFile)
	privValidator.Reset()
	return privValidator
}

func randConsensusState(nValidators int) (*ConsensusState, []*validatorStub) {
	// Get State
	state, privVals := randGenesisState(nValidators, false, 10)

	vss := make([]*validatorStub, nValidators)

	cs := newConsensusState(state, privVals[0], counter.NewCounterApplication(true))

	for i := 0; i < nValidators; i++ {
		vss[i] = NewValidatorStub(privVals[i], i)
	}
	// since cs1 starts at 1
	incrementHeight(vss[1:]...)

	return cs, vss
}

//-------------------------------------------------------------------------------

func ensureNoNewEvent(ch <-chan tmpubsub.Message, timeout time.Duration,
	errorMessage string) {
	select {
	case <-time.After(timeout):
		break
	case <-ch:
		panic(errorMessage)
	}
}

func ensureNoNewEventOnChannel(ch <-chan tmpubsub.Message) {
	ensureNoNewEvent(
		ch,
		ensureTimeout,
		"We should be stuck waiting, not receiving new event on the channel")
}

func ensureNoNewRoundStep(stepCh <-chan tmpubsub.Message) {
	ensureNoNewEvent(
		stepCh,
		ensureTimeout,
		"We should be stuck waiting, not receiving NewRoundStep event")
}

func ensureNoNewUnlock(unlockCh <-chan tmpubsub.Message) {
	ensureNoNewEvent(
		unlockCh,
		ensureTimeout,
		"We should be stuck waiting, not receiving Unlock event")
}

func ensureNoNewTimeout(stepCh <-chan tmpubsub.Message, timeout int64) {
	timeoutDuration := time.Duration(timeout*10) * time.Nanosecond
	ensureNoNewEvent(
		stepCh,
		timeoutDuration,
		"We should be stuck waiting, not receiving NewTimeout event")
}

func ensureNewEvent(ch <-chan tmpubsub.Message, height int64, round int, timeout time.Duration, errorMessage string) {
	select {
	case <-time.After(timeout):
		panic(errorMessage)
	case msg := <-ch:
		roundStateEvent, ok := msg.Data().(types.EventDataRoundState)
		if !ok {
			panic(fmt.Sprintf("expected a EventDataRoundState, got %T. Wrong subscription channel?",
				msg.Data()))
		}
		if roundStateEvent.Height != height {
			panic(fmt.Sprintf("expected height %v, got %v", height, roundStateEvent.Height))
		}
		if roundStateEvent.Round != round {
			panic(fmt.Sprintf("expected round %v, got %v", round, roundStateEvent.Round))
		}
		// TODO: We could check also for a step at this point!
	}
}

func ensureNewRound(roundCh <-chan tmpubsub.Message, height int64, round int) {
	select {
	case <-time.After(ensureTimeout):
		panic("Timeout expired while waiting for NewRound event")
	case msg := <-roundCh:
		newRoundEvent, ok := msg.Data().(types.EventDataNewRound)
		if !ok {
			panic(fmt.Sprintf("expected a EventDataNewRound, got %T. Wrong subscription channel?",
				msg.Data()))
		}
		if newRoundEvent.Height != height {
			panic(fmt.Sprintf("expected height %v, got %v", height, newRoundEvent.Height))
		}
		if newRoundEvent.Round != round {
			panic(fmt.Sprintf("expected round %v, got %v", round, newRoundEvent.Round))
		}
	}
}

func ensureNewTimeout(timeoutCh <-chan tmpubsub.Message, height int64, round int, timeout int64) {
	timeoutDuration := time.Duration(timeout*10) * time.Nanosecond
	ensureNewEvent(timeoutCh, height, round, timeoutDuration,
		"Timeout expired while waiting for NewTimeout event")
}

func ensureNewProposal(proposalCh <-chan tmpubsub.Message, height int64, round int) {
	select {
	case <-time.After(ensureTimeout):
		panic("Timeout expired while waiting for NewProposal event")
	case msg := <-proposalCh:
		proposalEvent, ok := msg.Data().(types.EventDataCompleteProposal)
		if !ok {
			panic(fmt.Sprintf("expected a EventDataCompleteProposal, got %T. Wrong subscription channel?",
				msg.Data()))
		}
		if proposalEvent.Height != height {
			panic(fmt.Sprintf("expected height %v, got %v", height, proposalEvent.Height))
		}
		if proposalEvent.Round != round {
			panic(fmt.Sprintf("expected round %v, got %v", round, proposalEvent.Round))
		}
	}
}

func ensureNewValidBlock(validBlockCh <-chan tmpubsub.Message, height int64, round int) {
	ensureNewEvent(validBlockCh, height, round, ensureTimeout,
		"Timeout expired while waiting for NewValidBlock event")
}

func ensureNewBlock(blockCh <-chan tmpubsub.Message, height int64) {
	select {
	case <-time.After(ensureTimeout):
		panic("Timeout expired while waiting for NewBlock event")
	case msg := <-blockCh:
		blockEvent, ok := msg.Data().(types.EventDataNewBlock)
		if !ok {
			panic(fmt.Sprintf("expected a EventDataNewBlock, got %T. Wrong subscription channel?",
				msg.Data()))
		}
		if blockEvent.Block.Height != height {
			panic(fmt.Sprintf("expected height %v, got %v", height, blockEvent.Block.Height))
		}
	}
}

func ensureNewBlockHeader(blockCh <-chan tmpubsub.Message, height int64, blockHash cmn.HexBytes) {
	select {
	case <-time.After(ensureTimeout):
		panic("Timeout expired while waiting for NewBlockHeader event")
	case msg := <-blockCh:
		blockHeaderEvent, ok := msg.Data().(types.EventDataNewBlockHeader)
		if !ok {
			panic(fmt.Sprintf("expected a EventDataNewBlockHeader, got %T. Wrong subscription channel?",
				msg.Data()))
		}
		if blockHeaderEvent.Header.Height != height {
			panic(fmt.Sprintf("expected height %v, got %v", height, blockHeaderEvent.Header.Height))
		}
		if !bytes.Equal(blockHeaderEvent.Header.Hash(), blockHash) {
			panic(fmt.Sprintf("expected header %X, got %X", blockHash, blockHeaderEvent.Header.Hash()))
		}
	}
}

func ensureNewUnlock(unlockCh <-chan tmpubsub.Message, height int64, round int) {
	ensureNewEvent(unlockCh, height, round, ensureTimeout,
		"Timeout expired while waiting for NewUnlock event")
}

func ensureProposal(proposalCh <-chan tmpubsub.Message, height int64, round int, propID types.BlockID) {
	select {
	case <-time.After(ensureTimeout):
		panic("Timeout expired while waiting for NewProposal event")
	case msg := <-proposalCh:
		proposalEvent, ok := msg.Data().(types.EventDataCompleteProposal)
		if !ok {
			panic(fmt.Sprintf("expected a EventDataCompleteProposal, got %T. Wrong subscription channel?",
				msg.Data()))
		}
		if proposalEvent.Height != height {
			panic(fmt.Sprintf("expected height %v, got %v", height, proposalEvent.Height))
		}
		if proposalEvent.Round != round {
			panic(fmt.Sprintf("expected round %v, got %v", round, proposalEvent.Round))
		}
		if !proposalEvent.BlockID.Equals(propID) {
			panic("Proposed block does not match expected block")
		}
	}
}

func ensurePrecommit(voteCh <-chan tmpubsub.Message, height int64, round int) {
	ensureVote(voteCh, height, round, types.PrecommitType)
}

func ensurePrevote(voteCh <-chan tmpubsub.Message, height int64, round int) {
	ensureVote(voteCh, height, round, types.PrevoteType)
}

func ensureVote(voteCh <-chan tmpubsub.Message, height int64, round int,
	voteType types.SignedMsgType) {
	select {
	case <-time.After(ensureTimeout):
		panic("Timeout expired while waiting for NewVote event")
	case msg := <-voteCh:
		voteEvent, ok := msg.Data().(types.EventDataVote)
		if !ok {
			panic(fmt.Sprintf("expected a EventDataVote, got %T. Wrong subscription channel?",
				msg.Data()))
		}
		vote := voteEvent.Vote
		if vote.Height != height {
			panic(fmt.Sprintf("expected height %v, got %v", height, vote.Height))
		}
		if vote.Round != round {
			panic(fmt.Sprintf("expected round %v, got %v", round, vote.Round))
		}
		if vote.Type != voteType {
			panic(fmt.Sprintf("expected type %v, got %v", voteType, vote.Type))
		}
	}
}

func ensureNewEventOnChannel(ch <-chan tmpubsub.Message) {
	select {
	case <-time.After(ensureTimeout):
		panic("Timeout expired while waiting for new activity on the channel")
	case <-ch:
	}
}

//-------------------------------------------------------------------------------
// consensus nets

// consensusLogger is a TestingLogger which uses a different
// color for each validator ("validator" key must exist).
func consensusLogger() log.Logger {
	return log.TestingLoggerWithColorFn(func(keyvals ...interface{}) term.FgBgColor {
		for i := 0; i < len(keyvals)-1; i += 2 {
			if keyvals[i] == "validator" {
				return term.FgBgColor{Fg: term.Color(uint8(keyvals[i+1].(int) + 1))}
			}
		}
		return term.FgBgColor{}
	}).With("module", "consensus")
}

func randConsensusNet(nValidators int, testName string, tickerFunc func() TimeoutTicker,
	appFunc func() abci.Application, configOpts ...func(*cfg.Config)) ([]*ConsensusState, cleanupFunc) {
	genDoc, privVals := randGenesisDoc(nValidators, false, 30)
	css := make([]*ConsensusState, nValidators)
	logger := consensusLogger()
	configRootDirs := make([]string, 0, nValidators)
	for i := 0; i < nValidators; i++ {
		stateDB := dbm.NewMemDB() // each state needs its own db
		state, _ := sm.LoadStateFromDBOrGenesisDoc(stateDB, genDoc)
		thisConfig := ResetConfig(fmt.Sprintf("%s_%d", testName, i))
		configRootDirs = append(configRootDirs, thisConfig.RootDir)
		for _, opt := range configOpts {
			opt(thisConfig)
		}
		ensureDir(filepath.Dir(thisConfig.Consensus.WalFile()), 0700) // dir for wal
		app := appFunc()
		vals := types.TM2PB.ValidatorUpdates(state.Validators)
		app.InitChain(abci.RequestInitChain{Validators: vals})

		css[i] = newConsensusStateWithConfigAndBlockStore(thisConfig, state, privVals[i], app, stateDB)
		css[i].SetTimeoutTicker(tickerFunc())
		css[i].SetLogger(logger.With("validator", i, "module", "consensus"))
	}
	return css, func() {
		for _, dir := range configRootDirs {
			os.RemoveAll(dir)
		}
	}
}

// nPeers = nValidators + nNotValidator
func randConsensusNetWithPeers(nValidators, nPeers int, testName string, tickerFunc func() TimeoutTicker, appFunc func(string) abci.Application) ([]*ConsensusState, *types.GenesisDoc, *cfg.Config, cleanupFunc) {
	genDoc, privVals := randGenesisDoc(nValidators, false, testMinPower)
	css := make([]*ConsensusState, nPeers)
	logger := consensusLogger()
	var peer0Config *cfg.Config
	configRootDirs := make([]string, 0, nPeers)
	for i := 0; i < nPeers; i++ {
		stateDB := dbm.NewMemDB() // each state needs its own db
		state, _ := sm.LoadStateFromDBOrGenesisDoc(stateDB, genDoc)
		thisConfig := ResetConfig(fmt.Sprintf("%s_%d", testName, i))
		configRootDirs = append(configRootDirs, thisConfig.RootDir)
		ensureDir(filepath.Dir(thisConfig.Consensus.WalFile()), 0700) // dir for wal
		if i == 0 {
			peer0Config = thisConfig
		}
		var privVal types.PrivValidator
		if i < nValidators {
			privVal = privVals[i]
		} else {
			tempKeyFile, err := ioutil.TempFile("", "priv_validator_key_")
			if err != nil {
				panic(err)
			}
			tempStateFile, err := ioutil.TempFile("", "priv_validator_state_")
			if err != nil {
				panic(err)
			}

			privVal = privval.GenFilePV(tempKeyFile.Name(), tempStateFile.Name())
		}

		app := appFunc(path.Join(config.DBDir(), fmt.Sprintf("%s_%d", testName, i)))
		vals := types.TM2PB.ValidatorUpdates(state.Validators)
		if _, ok := app.(*kvstore.PersistentKVStoreApplication); ok {
			state.Version.Consensus.App = kvstore.ProtocolVersion //simulate handshake, receive app version. If don't do this, replay test will fail
		}
		app.InitChain(abci.RequestInitChain{Validators: vals})
		//sm.SaveState(stateDB,state)	//height 1's validatorsInfo already saved in LoadStateFromDBOrGenesisDoc above

		css[i] = newConsensusStateWithConfig(thisConfig, state, privVal, app)
		css[i].SetTimeoutTicker(tickerFunc())
		css[i].SetLogger(logger.With("validator", i, "module", "consensus"))
	}
	return css, genDoc, peer0Config, func() {
		for _, dir := range configRootDirs {
			os.RemoveAll(dir)
		}
	}
}

func getSwitchIndex(switches []*p2p.Switch, peer p2p.Peer) int {
	for i, s := range switches {
		if peer.NodeInfo().ID() == s.NodeInfo().ID() {
			return i
		}
	}
	panic("didnt find peer in switches")
}

//-------------------------------------------------------------------------------
// genesis

func randGenesisDoc(numValidators int, randPower bool, minPower int64) (*types.GenesisDoc, []types.PrivValidator) {
	validators := make([]types.GenesisValidator, numValidators)
	privValidators := make([]types.PrivValidator, numValidators)
	for i := 0; i < numValidators; i++ {
		val, privVal := types.RandValidator(randPower, minPower)
		validators[i] = types.GenesisValidator{
			PubKey: val.PubKey,
			Power:  val.VotingPower,
		}
		privValidators[i] = privVal
	}
	sort.Sort(types.PrivValidatorsByAddress(privValidators))

	return &types.GenesisDoc{
		GenesisTime: tmtime.Now(),
		ChainID:     config.ChainID(),
		Validators:  validators,
	}, privValidators
}

func randGenesisState(numValidators int, randPower bool, minPower int64) (sm.State, []types.PrivValidator) {
	genDoc, privValidators := randGenesisDoc(numValidators, randPower, minPower)
	s0, _ := sm.MakeGenesisState(genDoc)
	return s0, privValidators
}

//------------------------------------
// mock ticker

func newMockTickerFunc(onlyOnce bool) func() TimeoutTicker {
	return func() TimeoutTicker {
		return &mockTicker{
			c:        make(chan timeoutInfo, 10),
			onlyOnce: onlyOnce,
		}
	}
}

// mock ticker only fires on RoundStepNewHeight
// and only once if onlyOnce=true
type mockTicker struct {
	c chan timeoutInfo

	mtx      sync.Mutex
	onlyOnce bool
	fired    bool
}

func (m *mockTicker) Start() error {
	return nil
}

func (m *mockTicker) Stop() error {
	return nil
}

func (m *mockTicker) ScheduleTimeout(ti timeoutInfo) {
	m.mtx.Lock()
	defer m.mtx.Unlock()
	if m.onlyOnce && m.fired {
		return
	}
	if ti.Step == cstypes.RoundStepNewHeight {
		m.c <- ti
		m.fired = true
	}
}

func (m *mockTicker) Chan() <-chan timeoutInfo {
	return m.c
}

func (*mockTicker) SetLogger(log.Logger) {}

//------------------------------------

func newCounter() abci.Application {
	return counter.NewCounterApplication(true)
}

func newPersistentKVStore() abci.Application {
	dir, err := ioutil.TempDir("", "persistent-kvstore")
	if err != nil {
		panic(err)
	}
	return kvstore.NewPersistentKVStoreApplication(dir)
}

func newPersistentKVStoreWithPath(dbDir string) abci.Application {
	return kvstore.NewPersistentKVStoreApplication(dbDir)
}<|MERGE_RESOLUTION|>--- conflicted
+++ resolved
@@ -298,14 +298,9 @@
 	evpool := sm.MockEvidencePool{}
 
 	// Make ConsensusState
-<<<<<<< HEAD
-	stateDB := dbm.NewMemDB()
-	blockExec := sm.NewBlockExecutor(stateDB, log.TestingLogger(), proxyAppConnCon, mempool, evpool, true)
-=======
 	stateDB := blockDB
 	sm.SaveState(stateDB, state) //for save height 1's validators info
-	blockExec := sm.NewBlockExecutor(stateDB, log.TestingLogger(), proxyAppConnCon, mempool, evpool)
->>>>>>> 0dd6b92a
+	blockExec := sm.NewBlockExecutor(stateDB, log.TestingLogger(), proxyAppConnCon, mempool, evpool, true)
 	cs := NewConsensusState(thisConfig.Consensus, state, blockExec, blockStore, mempool, evpool)
 	cs.SetLogger(log.TestingLogger().With("module", "consensus"))
 	cs.SetPrivValidator(pv)
