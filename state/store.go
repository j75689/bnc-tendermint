--- conflicted
+++ resolved
@@ -218,25 +218,15 @@
 	if valInfo.ValidatorSet == nil {
 		lastStoredHeight := lastStoredHeightFor(height, valInfo.LastHeightChanged)
 		valInfo2 := loadValidatorsInfo(db, lastStoredHeight)
-<<<<<<< HEAD
-		if valInfo2 == nil {
-=======
 		if valInfo2 == nil || valInfo2.ValidatorSet == nil {
->>>>>>> d2eab536
 			// TODO (melekes): remove the below if condition in the 0.33 major
 			// release and just panic. Old chains might panic otherwise if they
 			// haven't saved validators at intermediate (%valSetCheckpointInterval)
 			// height yet.
-<<<<<<< HEAD
-			valInfo2 = loadValidatorsInfo(db, valInfo.LastHeightChanged)
-			lastStoredHeight = valInfo.LastHeightChanged
-			if valInfo2 == nil {
-=======
 			// https://github.com/tendermint/tendermint/issues/3543
 			valInfo2 = loadValidatorsInfo(db, valInfo.LastHeightChanged)
 			lastStoredHeight = valInfo.LastHeightChanged
 			if valInfo2 == nil || valInfo2.ValidatorSet == nil {
->>>>>>> d2eab536
 				panic(
 					fmt.Sprintf("Couldn't find validators at height %d (height %d was originally requested)",
 						lastStoredHeight,
@@ -254,14 +244,7 @@
 
 func lastStoredHeightFor(height, lastHeightChanged int64) int64 {
 	checkpointHeight := height - height%valSetCheckpointInterval
-<<<<<<< HEAD
-	if checkpointHeight > lastHeightChanged {
-		return checkpointHeight
-	}
-	return lastHeightChanged
-=======
 	return cmn.MaxInt64(checkpointHeight, lastHeightChanged)
->>>>>>> d2eab536
 }
 
 // CONTRACT: Returned ValidatorsInfo can be mutated.
@@ -295,11 +278,8 @@
 	valInfo := &ValidatorsInfo{
 		LastHeightChanged: lastHeightChanged,
 	}
-<<<<<<< HEAD
-=======
 	// Only persist validator set if it was updated or checkpoint height (see
 	// valSetCheckpointInterval) is reached.
->>>>>>> d2eab536
 	if height == lastHeightChanged || height%valSetCheckpointInterval == 0 {
 		valInfo.ValidatorSet = valSet
 	}
