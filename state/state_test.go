package state_test

import (
	"bytes"
	"fmt"
	"math"
	"math/big"
	"os"
	"testing"

	"github.com/stretchr/testify/assert"
	"github.com/stretchr/testify/require"
	abci "github.com/tendermint/tendermint/abci/types"
	"github.com/tendermint/tendermint/crypto/ed25519"
	cmn "github.com/tendermint/tendermint/libs/common"
	dbm "github.com/tendermint/tendermint/libs/db"
	sm "github.com/tendermint/tendermint/state"

	cfg "github.com/tendermint/tendermint/config"
	"github.com/tendermint/tendermint/types"
)

// setupTestCase does setup common to all test cases.
func setupTestCase(t *testing.T) (func(t *testing.T), dbm.DB, sm.State) {
	config := cfg.ResetTestRoot("state_")
	dbType := dbm.DBBackendType(config.DBBackend)
	stateDB := dbm.NewDB("state", dbType, config.DBDir())
	state, err := sm.LoadStateFromDBOrGenesisFile(stateDB, config.GenesisFile())
	assert.NoError(t, err, "expected no error on LoadStateFromDBOrGenesisFile")

	tearDown := func(t *testing.T) { os.RemoveAll(config.RootDir) }

	return tearDown, stateDB, state
}

// TestStateCopy tests the correct copying behaviour of State.
func TestStateCopy(t *testing.T) {
	tearDown, _, state := setupTestCase(t)
	defer tearDown(t)
	// nolint: vetshadow
	assert := assert.New(t)

	stateCopy := state.Copy()

	assert.True(state.Equals(stateCopy),
		fmt.Sprintf("expected state and its copy to be identical.\ngot: %v\nexpected: %v\n",
			stateCopy, state))

	stateCopy.LastBlockHeight++
	assert.False(state.Equals(stateCopy), fmt.Sprintf(`expected states to be different. got same
        %v`, state))
}

//TestMakeGenesisStateNilValidators tests state's consistency when genesis file's validators field is nil.
func TestMakeGenesisStateNilValidators(t *testing.T) {
	doc := types.GenesisDoc{
		ChainID:    "dummy",
		Validators: nil,
	}
	require.Nil(t, doc.ValidateAndComplete())
	state, err := sm.MakeGenesisState(&doc)
	require.Nil(t, err)
	require.Equal(t, 0, len(state.Validators.Validators))
	require.Equal(t, 0, len(state.NextValidators.Validators))
}

// TestStateSaveLoad tests saving and loading State from a db.
func TestStateSaveLoad(t *testing.T) {
	tearDown, stateDB, state := setupTestCase(t)
	defer tearDown(t)
	// nolint: vetshadow
	assert := assert.New(t)

	state.LastBlockHeight++
	sm.SaveState(stateDB, state)

	loadedState := sm.LoadState(stateDB)
	assert.True(state.Equals(loadedState),
		fmt.Sprintf("expected state and its copy to be identical.\ngot: %v\nexpected: %v\n",
			loadedState, state))
}

// TestABCIResponsesSaveLoad tests saving and loading ABCIResponses.
func TestABCIResponsesSaveLoad1(t *testing.T) {
	tearDown, stateDB, state := setupTestCase(t)
	defer tearDown(t)
	// nolint: vetshadow
	assert := assert.New(t)

	state.LastBlockHeight++

	// Build mock responses.
	block := makeBlock(state, 2)
	abciResponses := NewABCIResponses(block)
	abciResponses.DeliverTx[0] = &abci.ResponseDeliverTx{Data: []byte("foo"), Tags: nil}
	abciResponses.DeliverTx[1] = &abci.ResponseDeliverTx{Data: []byte("bar"), Log: "ok", Tags: nil}
	abciResponses.EndBlock = &abci.ResponseEndBlock{ValidatorUpdates: []abci.ValidatorUpdate{
		types.TM2PB.NewValidatorUpdate(ed25519.GenPrivKey().PubKey(), 10),
	}}

	sm.SaveABCIResponses(stateDB, block.Height, abciResponses)
	loadedABCIResponses, err := sm.LoadABCIResponses(stateDB, block.Height)
	assert.Nil(err)
	assert.Equal(abciResponses, loadedABCIResponses,
		fmt.Sprintf("ABCIResponses don't match:\ngot:       %v\nexpected: %v\n",
			loadedABCIResponses, abciResponses))
}

// TestResultsSaveLoad tests saving and loading ABCI results.
func TestABCIResponsesSaveLoad2(t *testing.T) {
	tearDown, stateDB, _ := setupTestCase(t)
	defer tearDown(t)
	// nolint: vetshadow
	assert := assert.New(t)

	cases := [...]struct {
		// Height is implied to equal index+2,
		// as block 1 is created from genesis.
		added    []*abci.ResponseDeliverTx
		expected types.ABCIResults
	}{
		0: {
			nil,
			nil,
		},
		1: {
			[]*abci.ResponseDeliverTx{
				{Code: 32, Data: []byte("Hello"), Log: "Huh?"},
			},
			types.ABCIResults{
				{Code: 32, Data: []byte("Hello")},
			}},
		2: {
			[]*abci.ResponseDeliverTx{
				{Code: 383},
				{Data: []byte("Gotcha!"),
					Tags: []cmn.KVPair{
						{Key: []byte("a"), Value: []byte("1")},
						{Key: []byte("build"), Value: []byte("stuff")},
					}},
			},
			types.ABCIResults{
				{Code: 383, Data: nil},
				{Code: 0, Data: []byte("Gotcha!")},
			}},
		3: {
			nil,
			nil,
		},
	}

	// Query all before, this should return error.
	for i := range cases {
		h := int64(i + 1)
		res, err := sm.LoadABCIResponses(stateDB, h)
		assert.Error(err, "%d: %#v", i, res)
	}

	// Add all cases.
	for i, tc := range cases {
		h := int64(i + 1) // last block height, one below what we save
		responses := &sm.ABCIResponses{
			DeliverTx: tc.added,
			EndBlock:  &abci.ResponseEndBlock{},
		}
		sm.SaveABCIResponses(stateDB, h, responses)
	}

	// Query all before, should return expected value.
	for i, tc := range cases {
		h := int64(i + 1)
		res, err := sm.LoadABCIResponses(stateDB, h)
		assert.NoError(err, "%d", i)
		assert.Equal(tc.expected.Hash(), res.ResultsHash(), "%d", i)
	}
}

// TestValidatorSimpleSaveLoad tests saving and loading validators.
func TestValidatorSimpleSaveLoad(t *testing.T) {
	tearDown, stateDB, state := setupTestCase(t)
	defer tearDown(t)
	// nolint: vetshadow
	assert := assert.New(t)

	// Can't load anything for height 0.
	v, err := sm.LoadValidators(stateDB, 0)
	assert.IsType(sm.ErrNoValSetForHeight{}, err, "expected err at height 0")

	// Should be able to load for height 1.
	v, err = sm.LoadValidators(stateDB, 1)
	assert.Nil(err, "expected no err at height 1")
	assert.Equal(v.Hash(), state.Validators.Hash(), "expected validator hashes to match")

	// Should be able to load for height 2.
	v, err = sm.LoadValidators(stateDB, 2)
	assert.Nil(err, "expected no err at height 2")
	assert.Equal(v.Hash(), state.NextValidators.Hash(), "expected validator hashes to match")

	// Increment height, save; should be able to load for next & next next height.
	state.LastBlockHeight++
	nextHeight := state.LastBlockHeight + 1
	sm.SaveValidatorsInfo(stateDB, nextHeight+1, state.LastHeightValidatorsChanged, state.NextValidators)
	vp0, err := sm.LoadValidators(stateDB, nextHeight+0)
	assert.Nil(err, "expected no err")
	vp1, err := sm.LoadValidators(stateDB, nextHeight+1)
	assert.Nil(err, "expected no err")
	assert.Equal(vp0.Hash(), state.Validators.Hash(), "expected validator hashes to match")
	assert.Equal(vp1.Hash(), state.NextValidators.Hash(), "expected next validator hashes to match")
}

// TestValidatorChangesSaveLoad tests saving and loading a validator set with changes.
func TestOneValidatorChangesSaveLoad(t *testing.T) {
	tearDown, stateDB, state := setupTestCase(t)
	defer tearDown(t)

	// Change vals at these heights.
	changeHeights := []int64{1, 2, 4, 5, 10, 15, 16, 17, 20}
	N := len(changeHeights)

	// Build the validator history by running updateState
	// with the right validator set for each height.
	highestHeight := changeHeights[N-1] + 5
	changeIndex := 0
	_, val := state.Validators.GetByIndex(0)
	power := val.VotingPower
	var err error
	var validatorUpdates []*types.Validator
	for i := int64(1); i < highestHeight; i++ {
		// When we get to a change height, use the next pubkey.
		if changeIndex < len(changeHeights) && i == changeHeights[changeIndex] {
			changeIndex++
			power++
		}
		header, blockID, responses := makeHeaderPartsResponsesValPowerChange(state, power)
		validatorUpdates, err = types.PB2TM.ValidatorUpdates(responses.EndBlock.ValidatorUpdates)
		require.NoError(t, err)
		state, err = sm.UpdateState(state, blockID, &header, responses, validatorUpdates)
		require.NoError(t, err)
		nextHeight := state.LastBlockHeight + 1
		sm.SaveValidatorsInfo(stateDB, nextHeight+1, state.LastHeightValidatorsChanged, state.NextValidators)
	}

	// On each height change, increment the power by one.
	testCases := make([]int64, highestHeight)
	changeIndex = 0
	power = val.VotingPower
	for i := int64(1); i < highestHeight+1; i++ {
		// We get to the height after a change height use the next pubkey (note
		// our counter starts at 0 this time).
		if changeIndex < len(changeHeights) && i == changeHeights[changeIndex]+1 {
			changeIndex++
			power++
		}
		testCases[i-1] = power
	}

	for i, power := range testCases {
		v, err := sm.LoadValidators(stateDB, int64(i+1+1)) // +1 because vset changes delayed by 1 block.
		assert.Nil(t, err, fmt.Sprintf("expected no err at height %d", i))
		assert.Equal(t, v.Size(), 1, "validator set size is greater than 1: %d", v.Size())
		_, val := v.GetByIndex(0)

		assert.Equal(t, val.VotingPower, power, fmt.Sprintf(`unexpected powerat
                height %d`, i))
	}
}

func TestProposerFrequency(t *testing.T) {

	// some explicit test cases
	testCases := []struct {
		powers []int64
	}{
		// 2 vals
		{[]int64{1, 1}},
		{[]int64{1, 2}},
		{[]int64{1, 100}},
		{[]int64{5, 5}},
		{[]int64{5, 100}},
		{[]int64{50, 50}},
		{[]int64{50, 100}},
		{[]int64{1, 1000}},

		// 3 vals
		{[]int64{1, 1, 1}},
		{[]int64{1, 2, 3}},
		{[]int64{1, 2, 3}},
		{[]int64{1, 1, 10}},
		{[]int64{1, 1, 100}},
		{[]int64{1, 10, 100}},
		{[]int64{1, 1, 1000}},
		{[]int64{1, 10, 1000}},
		{[]int64{1, 100, 1000}},

		// 4 vals
		{[]int64{1, 1, 1, 1}},
		{[]int64{1, 2, 3, 4}},
		{[]int64{1, 1, 1, 10}},
		{[]int64{1, 1, 1, 100}},
		{[]int64{1, 1, 1, 1000}},
		{[]int64{1, 1, 10, 100}},
		{[]int64{1, 1, 10, 1000}},
		{[]int64{1, 1, 100, 1000}},
		{[]int64{1, 10, 100, 1000}},
	}

	for caseNum, testCase := range testCases {
		// run each case 5 times to sample different
		// initial priorities
		for i := 0; i < 5; i++ {
			valSet := genValSetWithPowers(testCase.powers)
			testProposerFreq(t, caseNum, valSet)
		}
	}

	// some random test cases with up to 100 validators
	maxVals := 100
	maxPower := 1000
	nTestCases := 5
	for i := 0; i < nTestCases; i++ {
		N := cmn.RandInt()%maxVals + 1
		vals := make([]*types.Validator, N)
		totalVotePower := int64(0)
		for j := 0; j < N; j++ {
			// make sure votePower > 0
			votePower := int64(cmn.RandInt()%maxPower) + 1
			totalVotePower += votePower
			privVal := types.NewMockPV()
			pubKey := privVal.GetPubKey()
			val := types.NewValidator(pubKey, votePower)
			val.ProposerPriority = cmn.RandInt64()
			vals[j] = val
		}
		valSet := types.NewValidatorSet(vals)
		valSet.RescalePriorities(totalVotePower)
		testProposerFreq(t, i, valSet)
	}
}

// new val set with given powers and random initial priorities
func genValSetWithPowers(powers []int64) *types.ValidatorSet {
	size := len(powers)
	vals := make([]*types.Validator, size)
	totalVotePower := int64(0)
	for i := 0; i < size; i++ {
		totalVotePower += powers[i]
		val := types.NewValidator(ed25519.GenPrivKey().PubKey(), powers[i])
		val.ProposerPriority = cmn.RandInt64()
		vals[i] = val
	}
	valSet := types.NewValidatorSet(vals)
	valSet.RescalePriorities(totalVotePower)
	return valSet
}

// test a proposer appears as frequently as expected
func testProposerFreq(t *testing.T, caseNum int, valSet *types.ValidatorSet) {
	N := valSet.Size()
	totalPower := valSet.TotalVotingPower()

	// run the proposer selection and track frequencies
	runMult := 1
	runs := int(totalPower) * runMult
	freqs := make([]int, N)
	for i := 0; i < runs; i++ {
		prop := valSet.GetProposer()
		idx, _ := valSet.GetByAddress(prop.Address)
		freqs[idx] += 1
		valSet.IncrementProposerPriority(1)
	}

	// assert frequencies match expected (max off by 1)
	for i, freq := range freqs {
		_, val := valSet.GetByIndex(i)
		expectFreq := int(val.VotingPower) * runMult
		gotFreq := freq
		abs := int(math.Abs(float64(expectFreq - gotFreq)))

		// max bound on expected vs seen freq was proven
		// to be 1 for the 2 validator case in
		// https://github.com/cwgoes/tm-proposer-idris
		// and inferred to generalize to N-1
		bound := N - 1
		require.True(t, abs <= bound, fmt.Sprintf("Case %d val %d (%d): got %d, expected %d", caseNum, i, N, gotFreq, expectFreq))
	}
}

// TestProposerPriorityDoesNotGetResetToZero assert that we preserve accum when calling updateState
// see https://github.com/tendermint/tendermint/issues/2718
func TestProposerPriorityDoesNotGetResetToZero(t *testing.T) {
	tearDown, _, state := setupTestCase(t)
	defer tearDown(t)
	val1VotingPower := int64(10)
	val1PubKey := ed25519.GenPrivKey().PubKey()
	val1 := &types.Validator{Address: val1PubKey.Address(), PubKey: val1PubKey, VotingPower: val1VotingPower}

	state.Validators = types.NewValidatorSet([]*types.Validator{val1})
	state.NextValidators = state.Validators

	// NewValidatorSet calls IncrementProposerPriority but uses on a copy of val1
	assert.EqualValues(t, 0, val1.ProposerPriority)

	block := makeBlock(state, state.LastBlockHeight+1)
	blockID := types.BlockID{Hash: block.Hash(), PartsHeader: block.MakePartSet(testPartSize).Header()}
	abciResponses := &sm.ABCIResponses{
		EndBlock: &abci.ResponseEndBlock{ValidatorUpdates: nil},
	}
	validatorUpdates, err := types.PB2TM.ValidatorUpdates(abciResponses.EndBlock.ValidatorUpdates)
	require.NoError(t, err)
	updatedState, err := sm.UpdateState(state, blockID, &block.Header, abciResponses, validatorUpdates)
	assert.NoError(t, err)
	curTotal := val1VotingPower
	// one increment step and one validator: 0 + power - total_power == 0
	assert.Equal(t, 0+val1VotingPower-curTotal, updatedState.NextValidators.Validators[0].ProposerPriority)

	// add a validator
	val2PubKey := ed25519.GenPrivKey().PubKey()
	val2VotingPower := int64(100)
	updateAddVal := abci.ValidatorUpdate{PubKey: types.TM2PB.PubKey(val2PubKey), Power: val2VotingPower}
	validatorUpdates, err = types.PB2TM.ValidatorUpdates([]abci.ValidatorUpdate{updateAddVal})
	assert.NoError(t, err)
	updatedState2, err := sm.UpdateState(updatedState, blockID, &block.Header, abciResponses, validatorUpdates)
	assert.NoError(t, err)

	require.Equal(t, len(updatedState2.NextValidators.Validators), 2)
	_, updatedVal1 := updatedState2.NextValidators.GetByAddress(val1PubKey.Address())
	_, addedVal2 := updatedState2.NextValidators.GetByAddress(val2PubKey.Address())

	// adding a validator should not lead to a ProposerPriority equal to zero (unless the combination of averaging and
	// incrementing would cause so; which is not the case here)
	// Steps from adding new validator:
	// 0 - val1 prio is 0, TVP after add:
	wantVal1Prio := int64(0)
	totalPowerAfter := val1VotingPower + val2VotingPower
	// 1. Add - Val2 should be initially added with (-123) =>
	wantVal2Prio := -(totalPowerAfter + (totalPowerAfter >> 3))
	// 2. Scale - noop
	// 3. Center - with avg, resulting val2:-61, val1:62
	avg := big.NewInt(0).Add(big.NewInt(wantVal1Prio), big.NewInt(wantVal2Prio))
	avg.Div(avg, big.NewInt(2))
	wantVal2Prio = wantVal2Prio - avg.Int64() // -61
	wantVal1Prio = wantVal1Prio - avg.Int64() // 62

	// 4. Steps from IncrementProposerPriority
	wantVal1Prio = wantVal1Prio + val1VotingPower // 72
	wantVal2Prio = wantVal2Prio + val2VotingPower // 39
	wantVal1Prio = wantVal1Prio - totalPowerAfter // -38 as val1 is proposer

	assert.Equal(t, wantVal1Prio, updatedVal1.ProposerPriority)
	assert.Equal(t, wantVal2Prio, addedVal2.ProposerPriority)

	// Updating a validator does not reset the ProposerPriority to zero:
	// 1. Add - Val2 VotingPower change to 1 =>
	updatedVotingPowVal2 := int64(1)
	updateVal := abci.ValidatorUpdate{PubKey: types.TM2PB.PubKey(val2PubKey), Power: updatedVotingPowVal2}
	validatorUpdates, err = types.PB2TM.ValidatorUpdates([]abci.ValidatorUpdate{updateVal})
	assert.NoError(t, err)

	// this will cause the diff of priorities (77)
	// to be larger than threshold == 2*totalVotingPower (22):
	updatedState3, err := sm.UpdateState(updatedState2, blockID, &block.Header, abciResponses, validatorUpdates)
	assert.NoError(t, err)

	require.Equal(t, len(updatedState3.NextValidators.Validators), 2)
	_, prevVal1 := updatedState3.Validators.GetByAddress(val1PubKey.Address())
	_, prevVal2 := updatedState3.Validators.GetByAddress(val2PubKey.Address())
	_, updatedVal1 = updatedState3.NextValidators.GetByAddress(val1PubKey.Address())
	_, updatedVal2 := updatedState3.NextValidators.GetByAddress(val2PubKey.Address())

	// 2. Scale
	// old prios: v1(10):-38, v2(1):39
	wantVal1Prio = prevVal1.ProposerPriority
	wantVal2Prio = prevVal2.ProposerPriority
	// scale to diffMax = 22 = 2 * tvp, diff=39-(-38)=77
	// new totalPower
	totalPower := updatedVal1.VotingPower + updatedVal2.VotingPower
	dist := wantVal2Prio - wantVal1Prio
	// ratio := (dist + 2*totalPower - 1) / 2*totalPower = 98/22 = 4
	ratio := (dist + 2*totalPower - 1) / (2 * totalPower)
	// v1(10):-38/4, v2(1):39/4
	wantVal1Prio /= ratio // -9
	wantVal2Prio /= ratio // 9

	// 3. Center - noop
	// 4. IncrementProposerPriority() ->
	// v1(10):-9+10, v2(1):9+1 -> v2 proposer so subsract tvp(11)
	// v1(10):1, v2(1):-1
	wantVal2Prio += updatedVal2.VotingPower // 10 -> prop
	wantVal1Prio += updatedVal1.VotingPower // 1
	wantVal2Prio -= totalPower              // -1

	assert.Equal(t, wantVal2Prio, updatedVal2.ProposerPriority)
	assert.Equal(t, wantVal1Prio, updatedVal1.ProposerPriority)
}

func TestProposerPriorityProposerAlternates(t *testing.T) {
	// Regression test that would fail if the inner workings of
	// IncrementProposerPriority change.
	// Additionally, make sure that same power validators alternate if both
	// have the same voting power (and the 2nd was added later).
	tearDown, _, state := setupTestCase(t)
	defer tearDown(t)
	val1VotingPower := int64(10)
	val1PubKey := ed25519.GenPrivKey().PubKey()
	val1 := &types.Validator{Address: val1PubKey.Address(), PubKey: val1PubKey, VotingPower: val1VotingPower}

	// reset state validators to above validator
	state.Validators = types.NewValidatorSet([]*types.Validator{val1})
	state.NextValidators = state.Validators
	// we only have one validator:
	assert.Equal(t, val1PubKey.Address(), state.Validators.Proposer.Address)

	block := makeBlock(state, state.LastBlockHeight+1)
	blockID := types.BlockID{Hash: block.Hash(), PartsHeader: block.MakePartSet(testPartSize).Header()}
	// no updates:
	abciResponses := &sm.ABCIResponses{
		EndBlock: &abci.ResponseEndBlock{ValidatorUpdates: nil},
	}
	validatorUpdates, err := types.PB2TM.ValidatorUpdates(abciResponses.EndBlock.ValidatorUpdates)
	require.NoError(t, err)

	updatedState, err := sm.UpdateState(state, blockID, &block.Header, abciResponses, validatorUpdates)
	assert.NoError(t, err)

	// 0 + 10 (initial prio) - 10 (avg) - 10 (mostest - total) = -10
	totalPower := val1VotingPower
	wantVal1Prio := 0 + val1VotingPower - totalPower
	assert.Equal(t, wantVal1Prio, updatedState.NextValidators.Validators[0].ProposerPriority)
	assert.Equal(t, val1PubKey.Address(), updatedState.NextValidators.Proposer.Address)

	// add a validator with the same voting power as the first
	val2PubKey := ed25519.GenPrivKey().PubKey()
	updateAddVal := abci.ValidatorUpdate{PubKey: types.TM2PB.PubKey(val2PubKey), Power: val1VotingPower}
	validatorUpdates, err = types.PB2TM.ValidatorUpdates([]abci.ValidatorUpdate{updateAddVal})
	assert.NoError(t, err)

	updatedState2, err := sm.UpdateState(updatedState, blockID, &block.Header, abciResponses, validatorUpdates)
	assert.NoError(t, err)

	require.Equal(t, len(updatedState2.NextValidators.Validators), 2)
	assert.Equal(t, updatedState2.Validators, updatedState.NextValidators)

	// val1 will still be proposer as val2 just got added:
	assert.Equal(t, val1PubKey.Address(), updatedState.NextValidators.Proposer.Address)
	assert.Equal(t, updatedState2.Validators.Proposer.Address, updatedState2.NextValidators.Proposer.Address)
	assert.Equal(t, updatedState2.Validators.Proposer.Address, val1PubKey.Address())
	assert.Equal(t, updatedState2.NextValidators.Proposer.Address, val1PubKey.Address())

	_, updatedVal1 := updatedState2.NextValidators.GetByAddress(val1PubKey.Address())
	_, oldVal1 := updatedState2.Validators.GetByAddress(val1PubKey.Address())
	_, updatedVal2 := updatedState2.NextValidators.GetByAddress(val2PubKey.Address())

	// 1. Add
	val2VotingPower := val1VotingPower
	totalPower = val1VotingPower + val2VotingPower           // 20
	v2PrioWhenAddedVal2 := -(totalPower + (totalPower >> 3)) // -22
	// 2. Scale - noop
	// 3. Center
	avgSum := big.NewInt(0).Add(big.NewInt(v2PrioWhenAddedVal2), big.NewInt(oldVal1.ProposerPriority))
	avg := avgSum.Div(avgSum, big.NewInt(2))                   // -11
	expectedVal2Prio := v2PrioWhenAddedVal2 - avg.Int64()      // -11
	expectedVal1Prio := oldVal1.ProposerPriority - avg.Int64() // 11
	// 4. Increment
	expectedVal2Prio = expectedVal2Prio + val2VotingPower // -11 + 10 = -1
	expectedVal1Prio = expectedVal1Prio + val1VotingPower // 11 + 10 == 21
	expectedVal1Prio = expectedVal1Prio - totalPower      // 1, val1 proposer

	assert.EqualValues(t, expectedVal1Prio, updatedVal1.ProposerPriority)
	assert.EqualValues(t, expectedVal2Prio, updatedVal2.ProposerPriority, "unexpected proposer priority for validator: %v", updatedVal2)

	validatorUpdates, err = types.PB2TM.ValidatorUpdates(abciResponses.EndBlock.ValidatorUpdates)
	require.NoError(t, err)

	updatedState3, err := sm.UpdateState(updatedState2, blockID, &block.Header, abciResponses, validatorUpdates)
	assert.NoError(t, err)

	assert.Equal(t, updatedState3.Validators.Proposer.Address, updatedState3.NextValidators.Proposer.Address)

	assert.Equal(t, updatedState3.Validators, updatedState2.NextValidators)
	_, updatedVal1 = updatedState3.NextValidators.GetByAddress(val1PubKey.Address())
	_, updatedVal2 = updatedState3.NextValidators.GetByAddress(val2PubKey.Address())

	// val1 will still be proposer:
	assert.Equal(t, val1PubKey.Address(), updatedState3.NextValidators.Proposer.Address)

	// check if expected proposer prio is matched:
	// Increment
	expectedVal2Prio2 := expectedVal2Prio + val2VotingPower // -1 + 10 = 9
	expectedVal1Prio2 := expectedVal1Prio + val1VotingPower // 1 + 10 == 11
	expectedVal1Prio2 = expectedVal1Prio2 - totalPower      // -9, val1 proposer

	assert.EqualValues(t, expectedVal1Prio2, updatedVal1.ProposerPriority, "unexpected proposer priority for validator: %v", updatedVal2)
	assert.EqualValues(t, expectedVal2Prio2, updatedVal2.ProposerPriority, "unexpected proposer priority for validator: %v", updatedVal2)

	// no changes in voting power and both validators have same voting power
	// -> proposers should alternate:
	oldState := updatedState3
	abciResponses = &sm.ABCIResponses{
		EndBlock: &abci.ResponseEndBlock{ValidatorUpdates: nil},
	}
	validatorUpdates, err = types.PB2TM.ValidatorUpdates(abciResponses.EndBlock.ValidatorUpdates)
	require.NoError(t, err)

	oldState, err = sm.UpdateState(oldState, blockID, &block.Header, abciResponses, validatorUpdates)
	assert.NoError(t, err)
	expectedVal1Prio2 = 1
	expectedVal2Prio2 = -1
	expectedVal1Prio = -9
	expectedVal2Prio = 9

	for i := 0; i < 1000; i++ {
		// no validator updates:
		abciResponses := &sm.ABCIResponses{
			EndBlock: &abci.ResponseEndBlock{ValidatorUpdates: nil},
		}
		validatorUpdates, err = types.PB2TM.ValidatorUpdates(abciResponses.EndBlock.ValidatorUpdates)
		require.NoError(t, err)

		updatedState, err := sm.UpdateState(oldState, blockID, &block.Header, abciResponses, validatorUpdates)
		assert.NoError(t, err)
		// alternate (and cyclic priorities):
		assert.NotEqual(t, updatedState.Validators.Proposer.Address, updatedState.NextValidators.Proposer.Address, "iter: %v", i)
		assert.Equal(t, oldState.Validators.Proposer.Address, updatedState.NextValidators.Proposer.Address, "iter: %v", i)

		_, updatedVal1 = updatedState.NextValidators.GetByAddress(val1PubKey.Address())
		_, updatedVal2 = updatedState.NextValidators.GetByAddress(val2PubKey.Address())

		if i%2 == 0 {
			assert.Equal(t, updatedState.Validators.Proposer.Address, val2PubKey.Address())
			assert.Equal(t, expectedVal1Prio, updatedVal1.ProposerPriority) // -19
			assert.Equal(t, expectedVal2Prio, updatedVal2.ProposerPriority) // 0
		} else {
			assert.Equal(t, updatedState.Validators.Proposer.Address, val1PubKey.Address())
			assert.Equal(t, expectedVal1Prio2, updatedVal1.ProposerPriority) // -9
			assert.Equal(t, expectedVal2Prio2, updatedVal2.ProposerPriority) // -10
		}
		// update for next iteration:
		oldState = updatedState
	}
}

func TestLargeGenesisValidator(t *testing.T) {
	tearDown, _, state := setupTestCase(t)
	defer tearDown(t)

	genesisVotingPower := int64(types.MaxTotalVotingPower / 1000)
	genesisPubKey := ed25519.GenPrivKey().PubKey()
	// fmt.Println("genesis addr: ", genesisPubKey.Address())
	genesisVal := &types.Validator{Address: genesisPubKey.Address(), PubKey: genesisPubKey, VotingPower: genesisVotingPower}
	// reset state validators to above validator
	state.Validators = types.NewValidatorSet([]*types.Validator{genesisVal})
	state.NextValidators = state.Validators
	require.True(t, len(state.Validators.Validators) == 1)

	// update state a few times with no validator updates
	// asserts that the single validator's ProposerPrio stays the same
	oldState := state
	for i := 0; i < 10; i++ {
		// no updates:
		abciResponses := &sm.ABCIResponses{
			EndBlock: &abci.ResponseEndBlock{ValidatorUpdates: nil},
		}
		validatorUpdates, err := types.PB2TM.ValidatorUpdates(abciResponses.EndBlock.ValidatorUpdates)
		require.NoError(t, err)

		block := makeBlock(oldState, oldState.LastBlockHeight+1)
		blockID := types.BlockID{Hash: block.Hash(), PartsHeader: block.MakePartSet(testPartSize).Header()}

<<<<<<< HEAD
		updatedState, err := updateState(oldState, blockID, &block.Header, abciResponses, validatorUpdates)
=======
		updatedState, err := sm.UpdateState(oldState, blockID, &block.Header, abciResponses, validatorUpdates)
		require.NoError(t, err)
>>>>>>> 7b6073fa
		// no changes in voting power (ProposerPrio += VotingPower == Voting in 1st round; than shiftByAvg == 0,
		// than -Total == -Voting)
		// -> no change in ProposerPrio (stays zero):
		assert.EqualValues(t, oldState.NextValidators, updatedState.NextValidators)
		assert.EqualValues(t, 0, updatedState.NextValidators.Proposer.ProposerPriority)

		oldState = updatedState
	}
	// add another validator, do a few iterations (create blocks),
	// add more validators with same voting power as the 2nd
	// let the genesis validator "unbond",
	// see how long it takes until the effect wears off and both begin to alternate
	// see: https://github.com/tendermint/tendermint/issues/2960
	firstAddedValPubKey := ed25519.GenPrivKey().PubKey()
	firstAddedValVotingPower := int64(10)
	firstAddedVal := abci.ValidatorUpdate{PubKey: types.TM2PB.PubKey(firstAddedValPubKey), Power: firstAddedValVotingPower}
	validatorUpdates, err := types.PB2TM.ValidatorUpdates([]abci.ValidatorUpdate{firstAddedVal})
	assert.NoError(t, err)
	abciResponses := &sm.ABCIResponses{
		EndBlock: &abci.ResponseEndBlock{ValidatorUpdates: []abci.ValidatorUpdate{firstAddedVal}},
	}
	block := makeBlock(oldState, oldState.LastBlockHeight+1)
<<<<<<< HEAD
	blockID := types.BlockID{block.Hash(), block.MakePartSet(testPartSize).Header()}
	updatedState, err := updateState(oldState, blockID, &block.Header, abciResponses, validatorUpdates)
=======
	blockID := types.BlockID{Hash: block.Hash(), PartsHeader: block.MakePartSet(testPartSize).Header()}
	updatedState, err := sm.UpdateState(oldState, blockID, &block.Header, abciResponses, validatorUpdates)
	require.NoError(t, err)
>>>>>>> 7b6073fa

	lastState := updatedState
	for i := 0; i < 200; i++ {
		// no updates:
		abciResponses := &sm.ABCIResponses{
			EndBlock: &abci.ResponseEndBlock{ValidatorUpdates: nil},
		}
		validatorUpdates, err := types.PB2TM.ValidatorUpdates(abciResponses.EndBlock.ValidatorUpdates)
		require.NoError(t, err)

		block := makeBlock(lastState, lastState.LastBlockHeight+1)
		blockID := types.BlockID{Hash: block.Hash(), PartsHeader: block.MakePartSet(testPartSize).Header()}

<<<<<<< HEAD
		updatedStateInner, err := updateState(lastState, blockID, &block.Header, abciResponses, validatorUpdates)
=======
		updatedStateInner, err := sm.UpdateState(lastState, blockID, &block.Header, abciResponses, validatorUpdates)
		require.NoError(t, err)
>>>>>>> 7b6073fa
		lastState = updatedStateInner
	}
	// set state to last state of above iteration
	state = lastState

	// set oldState to state before above iteration
	oldState = updatedState
	_, oldGenesisVal := oldState.NextValidators.GetByAddress(genesisVal.Address)
	_, newGenesisVal := state.NextValidators.GetByAddress(genesisVal.Address)
	_, addedOldVal := oldState.NextValidators.GetByAddress(firstAddedValPubKey.Address())
	_, addedNewVal := state.NextValidators.GetByAddress(firstAddedValPubKey.Address())
	// expect large negative proposer priority for both (genesis validator decreased, 2nd validator increased):
	assert.True(t, oldGenesisVal.ProposerPriority > newGenesisVal.ProposerPriority)
	assert.True(t, addedOldVal.ProposerPriority < addedNewVal.ProposerPriority)

	// add 10 validators with the same voting power as the one added directly after genesis:
	for i := 0; i < 10; i++ {
		addedPubKey := ed25519.GenPrivKey().PubKey()

		addedVal := abci.ValidatorUpdate{PubKey: types.TM2PB.PubKey(addedPubKey), Power: firstAddedValVotingPower}
		validatorUpdates, err := types.PB2TM.ValidatorUpdates([]abci.ValidatorUpdate{addedVal})
		assert.NoError(t, err)

		abciResponses := &sm.ABCIResponses{
			EndBlock: &abci.ResponseEndBlock{ValidatorUpdates: []abci.ValidatorUpdate{addedVal}},
		}
		block := makeBlock(oldState, oldState.LastBlockHeight+1)
<<<<<<< HEAD
		blockID := types.BlockID{block.Hash(), block.MakePartSet(testPartSize).Header()}
		state, err = updateState(state, blockID, &block.Header, abciResponses, validatorUpdates)
=======
		blockID := types.BlockID{Hash: block.Hash(), PartsHeader: block.MakePartSet(testPartSize).Header()}
		state, err = sm.UpdateState(state, blockID, &block.Header, abciResponses, validatorUpdates)
		require.NoError(t, err)
>>>>>>> 7b6073fa
	}
	require.Equal(t, 10+2, len(state.NextValidators.Validators))

	// remove genesis validator:
	removeGenesisVal := abci.ValidatorUpdate{PubKey: types.TM2PB.PubKey(genesisPubKey), Power: 0}
	abciResponses = &sm.ABCIResponses{
		EndBlock: &abci.ResponseEndBlock{ValidatorUpdates: []abci.ValidatorUpdate{removeGenesisVal}},
	}
	block = makeBlock(oldState, oldState.LastBlockHeight+1)
	blockID = types.BlockID{Hash: block.Hash(), PartsHeader: block.MakePartSet(testPartSize).Header()}
	validatorUpdates, err = types.PB2TM.ValidatorUpdates(abciResponses.EndBlock.ValidatorUpdates)
	require.NoError(t, err)
	updatedState, err = sm.UpdateState(state, blockID, &block.Header, abciResponses, validatorUpdates)
	require.NoError(t, err)
	// only the first added val (not the genesis val) should be left
	assert.Equal(t, 11, len(updatedState.NextValidators.Validators))

	// call update state until the effect for the 3rd added validator
	// being proposer for a long time after the genesis validator left wears off:
	curState := updatedState
	count := 0
	isProposerUnchanged := true
	for isProposerUnchanged {
		abciResponses := &sm.ABCIResponses{
			EndBlock: &abci.ResponseEndBlock{ValidatorUpdates: nil},
		}
		validatorUpdates, err = types.PB2TM.ValidatorUpdates(abciResponses.EndBlock.ValidatorUpdates)
		require.NoError(t, err)
		block = makeBlock(curState, curState.LastBlockHeight+1)
<<<<<<< HEAD
		blockID = types.BlockID{block.Hash(), block.MakePartSet(testPartSize).Header()}
		curState, err = updateState(curState, blockID, &block.Header, abciResponses, validatorUpdates)
=======
		blockID = types.BlockID{Hash: block.Hash(), PartsHeader: block.MakePartSet(testPartSize).Header()}
		curState, err = sm.UpdateState(curState, blockID, &block.Header, abciResponses, validatorUpdates)
		require.NoError(t, err)
>>>>>>> 7b6073fa
		if !bytes.Equal(curState.Validators.Proposer.Address, curState.NextValidators.Proposer.Address) {
			isProposerUnchanged = false
		}
		count++
	}
	updatedState = curState
	// the proposer changes after this number of blocks
	firstProposerChangeExpectedAfter := 1
	assert.Equal(t, firstProposerChangeExpectedAfter, count)
	// store proposers here to see if we see them again in the same order:
	numVals := len(updatedState.Validators.Validators)
	proposers := make([]*types.Validator, numVals)
	for i := 0; i < 100; i++ {
		// no updates:
		abciResponses := &sm.ABCIResponses{
			EndBlock: &abci.ResponseEndBlock{ValidatorUpdates: nil},
		}
		validatorUpdates, err := types.PB2TM.ValidatorUpdates(abciResponses.EndBlock.ValidatorUpdates)
		require.NoError(t, err)

		block := makeBlock(updatedState, updatedState.LastBlockHeight+1)
		blockID := types.BlockID{Hash: block.Hash(), PartsHeader: block.MakePartSet(testPartSize).Header()}

<<<<<<< HEAD
		updatedState, err = updateState(updatedState, blockID, &block.Header, abciResponses, validatorUpdates)
=======
		updatedState, err = sm.UpdateState(updatedState, blockID, &block.Header, abciResponses, validatorUpdates)
		require.NoError(t, err)
>>>>>>> 7b6073fa
		if i > numVals { // expect proposers to cycle through after the first iteration (of numVals blocks):
			if proposers[i%numVals] == nil {
				proposers[i%numVals] = updatedState.NextValidators.Proposer
			} else {
				assert.Equal(t, proposers[i%numVals], updatedState.NextValidators.Proposer)
			}
		}
	}
}

func TestStoreLoadValidatorsIncrementsProposerPriority(t *testing.T) {
	const valSetSize = 2
	tearDown, stateDB, state := setupTestCase(t)
	defer tearDown(t)
	state.Validators = genValSet(valSetSize)
	state.NextValidators = state.Validators.CopyIncrementProposerPriority(1)
	sm.SaveState(stateDB, state)

	nextHeight := state.LastBlockHeight + 1

	v0, err := sm.LoadValidators(stateDB, nextHeight)
	assert.Nil(t, err)
	acc0 := v0.Validators[0].ProposerPriority

	v1, err := sm.LoadValidators(stateDB, nextHeight+1)
	assert.Nil(t, err)
	acc1 := v1.Validators[0].ProposerPriority

	assert.NotEqual(t, acc1, acc0, "expected ProposerPriority value to change between heights")
}

// TestValidatorChangesSaveLoad tests saving and loading a validator set with
// changes.
func TestManyValidatorChangesSaveLoad(t *testing.T) {
	const valSetSize = 7
	tearDown, stateDB, state := setupTestCase(t)
	defer tearDown(t)
	require.Equal(t, int64(0), state.LastBlockHeight)
	state.Validators = genValSet(valSetSize)
	state.NextValidators = state.Validators.CopyIncrementProposerPriority(1)
	sm.SaveState(stateDB, state)

	_, valOld := state.Validators.GetByIndex(0)
	var pubkeyOld = valOld.PubKey
	pubkey := ed25519.GenPrivKey().PubKey()

	// Swap the first validator with a new one (validator set size stays the same).
	header, blockID, responses := makeHeaderPartsResponsesValPubKeyChange(state, pubkey)

	// Save state etc.
	var err error
	var validatorUpdates []*types.Validator
	validatorUpdates, err = types.PB2TM.ValidatorUpdates(responses.EndBlock.ValidatorUpdates)
	require.NoError(t, err)
	state, err = sm.UpdateState(state, blockID, &header, responses, validatorUpdates)
	require.Nil(t, err)
	nextHeight := state.LastBlockHeight + 1
	sm.SaveValidatorsInfo(stateDB, nextHeight+1, state.LastHeightValidatorsChanged, state.NextValidators)

	// Load nextheight, it should be the oldpubkey.
	v0, err := sm.LoadValidators(stateDB, nextHeight)
	assert.Nil(t, err)
	assert.Equal(t, valSetSize, v0.Size())
	index, val := v0.GetByAddress(pubkeyOld.Address())
	assert.NotNil(t, val)
	if index < 0 {
		t.Fatal("expected to find old validator")
	}

	// Load nextheight+1, it should be the new pubkey.
	v1, err := sm.LoadValidators(stateDB, nextHeight+1)
	assert.Nil(t, err)
	assert.Equal(t, valSetSize, v1.Size())
	index, val = v1.GetByAddress(pubkey.Address())
	assert.NotNil(t, val)
	if index < 0 {
		t.Fatal("expected to find newly added validator")
	}
}

func TestStateMakeBlock(t *testing.T) {
	tearDown, _, state := setupTestCase(t)
	defer tearDown(t)

	proposerAddress := state.Validators.GetProposer().Address
	stateVersion := state.Version.Consensus
	block := makeBlock(state, 2)

	// test we set some fields
	assert.Equal(t, stateVersion, block.Version)
	assert.Equal(t, proposerAddress, block.ProposerAddress)
}

// TestConsensusParamsChangesSaveLoad tests saving and loading consensus params
// with changes.
func TestConsensusParamsChangesSaveLoad(t *testing.T) {
	tearDown, stateDB, state := setupTestCase(t)
	defer tearDown(t)

	// Change vals at these heights.
	changeHeights := []int64{1, 2, 4, 5, 10, 15, 16, 17, 20}
	N := len(changeHeights)

	// Each valset is just one validator.
	// create list of them.
	params := make([]types.ConsensusParams, N+1)
	params[0] = state.ConsensusParams
	for i := 1; i < N+1; i++ {
		params[i] = *types.DefaultConsensusParams()
		params[i].BlockSize.MaxBytes += int64(i)
	}

	// Build the params history by running updateState
	// with the right params set for each height.
	highestHeight := changeHeights[N-1] + 5
	changeIndex := 0
	cp := params[changeIndex]
	var err error
	var validatorUpdates []*types.Validator
	for i := int64(1); i < highestHeight; i++ {
		// When we get to a change height, use the next params.
		if changeIndex < len(changeHeights) && i == changeHeights[changeIndex] {
			changeIndex++
			cp = params[changeIndex]
		}
		header, blockID, responses := makeHeaderPartsResponsesParams(state, cp)
		validatorUpdates, err = types.PB2TM.ValidatorUpdates(responses.EndBlock.ValidatorUpdates)
		require.NoError(t, err)
		state, err = sm.UpdateState(state, blockID, &header, responses, validatorUpdates)

		require.Nil(t, err)
		nextHeight := state.LastBlockHeight + 1
		sm.SaveConsensusParamsInfo(stateDB, nextHeight, state.LastHeightConsensusParamsChanged, state.ConsensusParams)
	}

	// Make all the test cases by using the same params until after the change.
	testCases := make([]paramsChangeTestCase, highestHeight)
	changeIndex = 0
	cp = params[changeIndex]
	for i := int64(1); i < highestHeight+1; i++ {
		// We get to the height after a change height use the next pubkey (note
		// our counter starts at 0 this time).
		if changeIndex < len(changeHeights) && i == changeHeights[changeIndex]+1 {
			changeIndex++
			cp = params[changeIndex]
		}
		testCases[i-1] = paramsChangeTestCase{i, cp}
	}

	for _, testCase := range testCases {
		p, err := sm.LoadConsensusParams(stateDB, testCase.height)
		assert.Nil(t, err, fmt.Sprintf("expected no err at height %d", testCase.height))
		assert.Equal(t, testCase.params, p, fmt.Sprintf(`unexpected consensus params at
                height %d`, testCase.height))
	}
}

<<<<<<< HEAD
func makeParams(blockBytes, blockGas, evidenceAge int64) types.ConsensusParams {
	return types.ConsensusParams{
		BlockSize: types.BlockSizeParams{
			MaxBytes: blockBytes,
			MaxGas:   blockGas,
		},
		Evidence: types.EvidenceParams{
			MaxAge: evidenceAge,
		},
	}
}

func TestApplyUpdates(t *testing.T) {
	initParams := makeParams(1, 2, 3)
=======
func TestApplyUpdates(t *testing.T) {
	initParams := makeConsensusParams(1, 2, 3, 4)
>>>>>>> 7b6073fa

	cases := [...]struct {
		init     types.ConsensusParams
		updates  abci.ConsensusParams
		expected types.ConsensusParams
	}{
		0: {initParams, abci.ConsensusParams{}, initParams},
		1: {initParams, abci.ConsensusParams{}, initParams},
		2: {initParams,
			abci.ConsensusParams{
				BlockSize: &abci.BlockSizeParams{
					MaxBytes: 44,
					MaxGas:   55,
				},
			},
<<<<<<< HEAD
			makeParams(44, 55, 3)},
=======
			makeConsensusParams(44, 55, 3, 4)},
>>>>>>> 7b6073fa
		3: {initParams,
			abci.ConsensusParams{
				Evidence: &abci.EvidenceParams{
					MaxAge: 66,
				},
			},
<<<<<<< HEAD
			makeParams(1, 2, 66)},
=======
			makeConsensusParams(1, 2, 3, 66)},
>>>>>>> 7b6073fa
	}

	for i, tc := range cases {
		res := tc.init.Update(&(tc.updates))
		assert.Equal(t, tc.expected, res, "case %d", i)
	}
}<|MERGE_RESOLUTION|>--- conflicted
+++ resolved
@@ -91,7 +91,7 @@
 
 	// Build mock responses.
 	block := makeBlock(state, 2)
-	abciResponses := NewABCIResponses(block)
+	abciResponses := sm.NewABCIResponses(block)
 	abciResponses.DeliverTx[0] = &abci.ResponseDeliverTx{Data: []byte("foo"), Tags: nil}
 	abciResponses.DeliverTx[1] = &abci.ResponseDeliverTx{Data: []byte("bar"), Log: "ok", Tags: nil}
 	abciResponses.EndBlock = &abci.ResponseEndBlock{ValidatorUpdates: []abci.ValidatorUpdate{
@@ -666,12 +666,8 @@
 		block := makeBlock(oldState, oldState.LastBlockHeight+1)
 		blockID := types.BlockID{Hash: block.Hash(), PartsHeader: block.MakePartSet(testPartSize).Header()}
 
-<<<<<<< HEAD
-		updatedState, err := updateState(oldState, blockID, &block.Header, abciResponses, validatorUpdates)
-=======
 		updatedState, err := sm.UpdateState(oldState, blockID, &block.Header, abciResponses, validatorUpdates)
 		require.NoError(t, err)
->>>>>>> 7b6073fa
 		// no changes in voting power (ProposerPrio += VotingPower == Voting in 1st round; than shiftByAvg == 0,
 		// than -Total == -Voting)
 		// -> no change in ProposerPrio (stays zero):
@@ -694,14 +690,10 @@
 		EndBlock: &abci.ResponseEndBlock{ValidatorUpdates: []abci.ValidatorUpdate{firstAddedVal}},
 	}
 	block := makeBlock(oldState, oldState.LastBlockHeight+1)
-<<<<<<< HEAD
-	blockID := types.BlockID{block.Hash(), block.MakePartSet(testPartSize).Header()}
-	updatedState, err := updateState(oldState, blockID, &block.Header, abciResponses, validatorUpdates)
-=======
+
 	blockID := types.BlockID{Hash: block.Hash(), PartsHeader: block.MakePartSet(testPartSize).Header()}
 	updatedState, err := sm.UpdateState(oldState, blockID, &block.Header, abciResponses, validatorUpdates)
 	require.NoError(t, err)
->>>>>>> 7b6073fa
 
 	lastState := updatedState
 	for i := 0; i < 200; i++ {
@@ -715,12 +707,8 @@
 		block := makeBlock(lastState, lastState.LastBlockHeight+1)
 		blockID := types.BlockID{Hash: block.Hash(), PartsHeader: block.MakePartSet(testPartSize).Header()}
 
-<<<<<<< HEAD
-		updatedStateInner, err := updateState(lastState, blockID, &block.Header, abciResponses, validatorUpdates)
-=======
 		updatedStateInner, err := sm.UpdateState(lastState, blockID, &block.Header, abciResponses, validatorUpdates)
 		require.NoError(t, err)
->>>>>>> 7b6073fa
 		lastState = updatedStateInner
 	}
 	// set state to last state of above iteration
@@ -748,14 +736,9 @@
 			EndBlock: &abci.ResponseEndBlock{ValidatorUpdates: []abci.ValidatorUpdate{addedVal}},
 		}
 		block := makeBlock(oldState, oldState.LastBlockHeight+1)
-<<<<<<< HEAD
-		blockID := types.BlockID{block.Hash(), block.MakePartSet(testPartSize).Header()}
-		state, err = updateState(state, blockID, &block.Header, abciResponses, validatorUpdates)
-=======
 		blockID := types.BlockID{Hash: block.Hash(), PartsHeader: block.MakePartSet(testPartSize).Header()}
 		state, err = sm.UpdateState(state, blockID, &block.Header, abciResponses, validatorUpdates)
 		require.NoError(t, err)
->>>>>>> 7b6073fa
 	}
 	require.Equal(t, 10+2, len(state.NextValidators.Validators))
 
@@ -785,14 +768,9 @@
 		validatorUpdates, err = types.PB2TM.ValidatorUpdates(abciResponses.EndBlock.ValidatorUpdates)
 		require.NoError(t, err)
 		block = makeBlock(curState, curState.LastBlockHeight+1)
-<<<<<<< HEAD
-		blockID = types.BlockID{block.Hash(), block.MakePartSet(testPartSize).Header()}
-		curState, err = updateState(curState, blockID, &block.Header, abciResponses, validatorUpdates)
-=======
 		blockID = types.BlockID{Hash: block.Hash(), PartsHeader: block.MakePartSet(testPartSize).Header()}
 		curState, err = sm.UpdateState(curState, blockID, &block.Header, abciResponses, validatorUpdates)
 		require.NoError(t, err)
->>>>>>> 7b6073fa
 		if !bytes.Equal(curState.Validators.Proposer.Address, curState.NextValidators.Proposer.Address) {
 			isProposerUnchanged = false
 		}
@@ -816,12 +794,8 @@
 		block := makeBlock(updatedState, updatedState.LastBlockHeight+1)
 		blockID := types.BlockID{Hash: block.Hash(), PartsHeader: block.MakePartSet(testPartSize).Header()}
 
-<<<<<<< HEAD
-		updatedState, err = updateState(updatedState, blockID, &block.Header, abciResponses, validatorUpdates)
-=======
 		updatedState, err = sm.UpdateState(updatedState, blockID, &block.Header, abciResponses, validatorUpdates)
 		require.NoError(t, err)
->>>>>>> 7b6073fa
 		if i > numVals { // expect proposers to cycle through after the first iteration (of numVals blocks):
 			if proposers[i%numVals] == nil {
 				proposers[i%numVals] = updatedState.NextValidators.Proposer
@@ -979,25 +953,8 @@
 	}
 }
 
-<<<<<<< HEAD
-func makeParams(blockBytes, blockGas, evidenceAge int64) types.ConsensusParams {
-	return types.ConsensusParams{
-		BlockSize: types.BlockSizeParams{
-			MaxBytes: blockBytes,
-			MaxGas:   blockGas,
-		},
-		Evidence: types.EvidenceParams{
-			MaxAge: evidenceAge,
-		},
-	}
-}
-
 func TestApplyUpdates(t *testing.T) {
-	initParams := makeParams(1, 2, 3)
-=======
-func TestApplyUpdates(t *testing.T) {
-	initParams := makeConsensusParams(1, 2, 3, 4)
->>>>>>> 7b6073fa
+	initParams := makeConsensusParams(1, 2, 3)
 
 	cases := [...]struct {
 		init     types.ConsensusParams
@@ -1013,22 +970,14 @@
 					MaxGas:   55,
 				},
 			},
-<<<<<<< HEAD
-			makeParams(44, 55, 3)},
-=======
-			makeConsensusParams(44, 55, 3, 4)},
->>>>>>> 7b6073fa
+			makeConsensusParams(44, 55, 3)},
 		3: {initParams,
 			abci.ConsensusParams{
 				Evidence: &abci.EvidenceParams{
 					MaxAge: 66,
 				},
 			},
-<<<<<<< HEAD
-			makeParams(1, 2, 66)},
-=======
-			makeConsensusParams(1, 2, 3, 66)},
->>>>>>> 7b6073fa
+			makeConsensusParams(1, 2, 3)},
 	}
 
 	for i, tc := range cases {
