package state

import (
	"context"
	"fmt"
	"testing"
	"time"

	"github.com/stretchr/testify/assert"
	"github.com/stretchr/testify/require"

	"github.com/tendermint/tendermint/abci/example/kvstore"
	abci "github.com/tendermint/tendermint/abci/types"
	"github.com/tendermint/tendermint/crypto/ed25519"
	"github.com/tendermint/tendermint/crypto/secp256k1"
	cmn "github.com/tendermint/tendermint/libs/common"
	dbm "github.com/tendermint/tendermint/libs/db"
	"github.com/tendermint/tendermint/libs/log"
	tmtime "github.com/tendermint/tendermint/types/time"

	"github.com/tendermint/tendermint/proxy"
	"github.com/tendermint/tendermint/types"
)

var (
	chainID      = "execution_chain"
	testPartSize = 65536
	nTxsPerBlock = 10
)

func TestApplyBlock(t *testing.T) {
	cc := proxy.NewLocalClientCreator(kvstore.NewKVStoreApplication())
	proxyApp := proxy.NewAppConns(cc)
	err := proxyApp.Start()
	require.Nil(t, err)
	defer proxyApp.Stop()

	state, stateDB := state(1, 1)

	blockExec := NewBlockExecutor(stateDB, log.TestingLogger(), proxyApp.Consensus(),
		MockMempool{}, MockEvidencePool{}, true)

	block := makeBlock(state, 1)
	blockID := types.BlockID{block.Hash(), block.MakePartSet(testPartSize).Header()}

	state, err = blockExec.ApplyBlock(state, blockID, block)
	require.Nil(t, err)

	// TODO check state and mempool
}

// TestBeginBlockValidators ensures we send absent validators list.
func TestBeginBlockValidators(t *testing.T) {
	app := &testApp{}
	cc := proxy.NewLocalClientCreator(app)
	proxyApp := proxy.NewAppConns(cc)
	err := proxyApp.Start()
	require.Nil(t, err)
	defer proxyApp.Stop()

	state, stateDB := state(2, 2)

	prevHash := state.LastBlockID.Hash
	prevParts := types.PartSetHeader{}
	prevBlockID := types.BlockID{prevHash, prevParts}

	now := tmtime.Now()
	commitSig0 := (&types.Vote{ValidatorIndex: 0, Timestamp: now, Type: types.PrecommitType}).CommitSig()
	commitSig1 := (&types.Vote{ValidatorIndex: 1, Timestamp: now}).CommitSig()

	testCases := []struct {
		desc                     string
		lastCommitPrecommits     []*types.CommitSig
		expectedAbsentValidators []int
	}{
		{"none absent", []*types.CommitSig{commitSig0, commitSig1}, []int{}},
		{"one absent", []*types.CommitSig{commitSig0, nil}, []int{1}},
		{"multiple absent", []*types.CommitSig{nil, nil}, []int{0, 1}},
	}

	for _, tc := range testCases {
		lastCommit := types.NewCommit(prevBlockID, tc.lastCommitPrecommits)

		// block for height 2
		block, _ := state.MakeBlock(2, makeTxs(2), lastCommit, nil, state.Validators.GetProposer().Address)

		_, err = ExecCommitBlock(proxyApp.Consensus(), block, log.TestingLogger(), state.Validators, stateDB)
		require.Nil(t, err, tc.desc)

		// -> app receives a list of validators with a bool indicating if they signed
		ctr := 0
		for i, v := range app.CommitVotes {
			if ctr < len(tc.expectedAbsentValidators) &&
				tc.expectedAbsentValidators[ctr] == i {

				assert.False(t, v.SignedLastBlock)
				ctr++
			} else {
				assert.True(t, v.SignedLastBlock)
			}
		}
	}
}

// TestBeginBlockByzantineValidators ensures we send byzantine validators list.
func TestBeginBlockByzantineValidators(t *testing.T) {
	app := &testApp{}
	cc := proxy.NewLocalClientCreator(app)
	proxyApp := proxy.NewAppConns(cc)
	err := proxyApp.Start()
	require.Nil(t, err)
	defer proxyApp.Stop()

	state, stateDB := state(2, 12)

	prevHash := state.LastBlockID.Hash
	prevParts := types.PartSetHeader{}
	prevBlockID := types.BlockID{prevHash, prevParts}

	height1, idx1, val1 := int64(8), 0, state.Validators.Validators[0].Address
	height2, idx2, val2 := int64(3), 1, state.Validators.Validators[1].Address
	ev1 := types.NewMockGoodEvidence(height1, idx1, val1)
	ev2 := types.NewMockGoodEvidence(height2, idx2, val2)

	now := tmtime.Now()
	valSet := state.Validators
	testCases := []struct {
		desc                        string
		evidence                    []types.Evidence
		expectedByzantineValidators []abci.Evidence
	}{
		{"none byzantine", []types.Evidence{}, []abci.Evidence{}},
		{"one byzantine", []types.Evidence{ev1}, []abci.Evidence{types.TM2PB.Evidence(ev1, valSet, now)}},
		{"multiple byzantine", []types.Evidence{ev1, ev2}, []abci.Evidence{
			types.TM2PB.Evidence(ev1, valSet, now),
			types.TM2PB.Evidence(ev2, valSet, now)}},
	}

	commitSig0 := (&types.Vote{ValidatorIndex: 0, Timestamp: now, Type: types.PrecommitType}).CommitSig()
	commitSig1 := (&types.Vote{ValidatorIndex: 1, Timestamp: now}).CommitSig()
	commitSigs := []*types.CommitSig{commitSig0, commitSig1}
	lastCommit := types.NewCommit(prevBlockID, commitSigs)
	for _, tc := range testCases {

		block, _ := state.MakeBlock(10, makeTxs(2), lastCommit, nil, state.Validators.GetProposer().Address)
		block.Time = now
		block.Evidence.Evidence = tc.evidence
		_, err = ExecCommitBlock(proxyApp.Consensus(), block, log.TestingLogger(), state.Validators, stateDB)
		require.Nil(t, err, tc.desc)

		// -> app must receive an index of the byzantine validator
		assert.Equal(t, tc.expectedByzantineValidators, app.ByzantineValidators, tc.desc)
	}
}

func TestValidateValidatorUpdates(t *testing.T) {
	pubkey1 := ed25519.GenPrivKey().PubKey()
	pubkey2 := ed25519.GenPrivKey().PubKey()

	secpKey := secp256k1.GenPrivKey().PubKey()

	defaultValidatorParams := types.ValidatorParams{[]string{types.ABCIPubKeyTypeEd25519}}

	testCases := []struct {
		name string

		abciUpdates     []abci.ValidatorUpdate
		validatorParams types.ValidatorParams

		shouldErr bool
	}{
		{
			"adding a validator is OK",

			[]abci.ValidatorUpdate{{PubKey: types.TM2PB.PubKey(pubkey2), Power: 20}},
			defaultValidatorParams,

			false,
		},
		{
			"updating a validator is OK",

			[]abci.ValidatorUpdate{{PubKey: types.TM2PB.PubKey(pubkey1), Power: 20}},
			defaultValidatorParams,

			false,
		},
		{
			"removing a validator is OK",

			[]abci.ValidatorUpdate{{PubKey: types.TM2PB.PubKey(pubkey2), Power: 0}},
			defaultValidatorParams,

			false,
		},
		{
			"adding a validator with negative power results in error",

			[]abci.ValidatorUpdate{{PubKey: types.TM2PB.PubKey(pubkey2), Power: -100}},
			defaultValidatorParams,

			true,
		},
		{
			"adding a validator with pubkey thats not in validator params results in error",

			[]abci.ValidatorUpdate{{PubKey: types.TM2PB.PubKey(secpKey), Power: -100}},
			defaultValidatorParams,

			true,
		},
	}

	for _, tc := range testCases {
		t.Run(tc.name, func(t *testing.T) {
			err := validateValidatorUpdates(tc.abciUpdates, tc.validatorParams)
			if tc.shouldErr {
				assert.Error(t, err)
			} else {
				assert.NoError(t, err)
			}
		})
	}
}

func TestUpdateValidators(t *testing.T) {
	pubkey1 := ed25519.GenPrivKey().PubKey()
	val1 := types.NewValidator(pubkey1, 10)
	pubkey2 := ed25519.GenPrivKey().PubKey()
	val2 := types.NewValidator(pubkey2, 20)

	testCases := []struct {
		name string

		currentSet  *types.ValidatorSet
		abciUpdates []abci.ValidatorUpdate

		resultingSet *types.ValidatorSet
		shouldErr    bool
	}{
		{
			"adding a validator is OK",

			types.NewValidatorSet([]*types.Validator{val1}),
			[]abci.ValidatorUpdate{{PubKey: types.TM2PB.PubKey(pubkey2), Power: 20}},

			types.NewValidatorSet([]*types.Validator{val1, val2}),
			false,
		},
		{
			"updating a validator is OK",

			types.NewValidatorSet([]*types.Validator{val1}),
			[]abci.ValidatorUpdate{{PubKey: types.TM2PB.PubKey(pubkey1), Power: 20}},

			types.NewValidatorSet([]*types.Validator{types.NewValidator(pubkey1, 20)}),
			false,
		},
		{
			"removing a validator is OK",

			types.NewValidatorSet([]*types.Validator{val1, val2}),
			[]abci.ValidatorUpdate{{PubKey: types.TM2PB.PubKey(pubkey2), Power: 0}},

			types.NewValidatorSet([]*types.Validator{val1}),
			false,
		},
		{
			"removing a non-existing validator results in error",

			types.NewValidatorSet([]*types.Validator{val1}),
			[]abci.ValidatorUpdate{{PubKey: types.TM2PB.PubKey(pubkey2), Power: 0}},

			types.NewValidatorSet([]*types.Validator{val1}),
			true,
		},
	}

	for _, tc := range testCases {
		t.Run(tc.name, func(t *testing.T) {
			updates, err := types.PB2TM.ValidatorUpdates(tc.abciUpdates)
			assert.NoError(t, err)
			err = tc.currentSet.UpdateWithChangeSet(updates)
			if tc.shouldErr {
				assert.Error(t, err)
			} else {
				assert.NoError(t, err)
				require.Equal(t, tc.resultingSet.Size(), tc.currentSet.Size())

				assert.Equal(t, tc.resultingSet.TotalVotingPower(), tc.currentSet.TotalVotingPower())

				assert.Equal(t, tc.resultingSet.Validators[0].Address, tc.currentSet.Validators[0].Address)
				if tc.resultingSet.Size() > 1 {
					assert.Equal(t, tc.resultingSet.Validators[1].Address, tc.currentSet.Validators[1].Address)
				}
			}
		})
	}
}

// TestEndBlockValidatorUpdates ensures we update validator set and send an event.
func TestEndBlockValidatorUpdates(t *testing.T) {
	app := &testApp{}
	cc := proxy.NewLocalClientCreator(app)
	proxyApp := proxy.NewAppConns(cc)
	err := proxyApp.Start()
	require.Nil(t, err)
	defer proxyApp.Stop()

	state, stateDB := state(1, 1)

<<<<<<< HEAD
	blockExec := NewBlockExecutor(stateDB, log.TestingLogger(), proxyApp.Consensus(),
		MockMempool{}, MockEvidencePool{}, true)
=======
	blockExec := NewBlockExecutor(stateDB, log.TestingLogger(), proxyApp.Consensus(), MockMempool{}, MockEvidencePool{})

>>>>>>> e0f89364
	eventBus := types.NewEventBus()
	err = eventBus.Start()
	require.NoError(t, err)
	defer eventBus.Stop()
	blockExec.SetEventBus(eventBus)

	updatesCh := make(chan interface{}, 1)
	err = eventBus.Subscribe(context.Background(), "TestEndBlockValidatorUpdates", types.EventQueryValidatorSetUpdates, updatesCh)
	require.NoError(t, err)

	block := makeBlock(state, 1)
	blockID := types.BlockID{block.Hash(), block.MakePartSet(testPartSize).Header()}

	pubkey := ed25519.GenPrivKey().PubKey()
	app.ValidatorUpdates = []abci.ValidatorUpdate{
		{PubKey: types.TM2PB.PubKey(pubkey), Power: 10},
	}

	state, err = blockExec.ApplyBlock(state, blockID, block)
	require.Nil(t, err)

	// test new validator was added to NextValidators
	if assert.Equal(t, state.Validators.Size()+1, state.NextValidators.Size()) {
		idx, _ := state.NextValidators.GetByAddress(pubkey.Address())
		if idx < 0 {
			t.Fatalf("can't find address %v in the set %v", pubkey.Address(), state.NextValidators)
		}
	}

	// test we threw an event
	select {
	case e := <-updatesCh:
		event, ok := e.(types.EventDataValidatorSetUpdates)
		require.True(t, ok, "Expected event of type EventDataValidatorSetUpdates, got %T", e)
		if assert.NotEmpty(t, event.ValidatorUpdates) {
			assert.Equal(t, pubkey, event.ValidatorUpdates[0].PubKey)
			assert.EqualValues(t, 10, event.ValidatorUpdates[0].VotingPower)
		}
	case <-time.After(1 * time.Second):
		t.Fatal("Did not receive EventValidatorSetUpdates within 1 sec.")
	}
}

// TestEndBlockValidatorUpdatesResultingInEmptySet checks that processing validator updates that
// would result in empty set causes no panic, an error is raised and NextValidators is not updated
func TestEndBlockValidatorUpdatesResultingInEmptySet(t *testing.T) {
	app := &testApp{}
	cc := proxy.NewLocalClientCreator(app)
	proxyApp := proxy.NewAppConns(cc)
	err := proxyApp.Start()
	require.Nil(t, err)
	defer proxyApp.Stop()

	state, stateDB := state(1, 1)
	blockExec := NewBlockExecutor(stateDB, log.TestingLogger(), proxyApp.Consensus(), MockMempool{}, MockEvidencePool{})

	block := makeBlock(state, 1)
	blockID := types.BlockID{block.Hash(), block.MakePartSet(testPartSize).Header()}

	// Remove the only validator
	app.ValidatorUpdates = []abci.ValidatorUpdate{
		{PubKey: types.TM2PB.PubKey(state.Validators.Validators[0].PubKey), Power: 0},
	}

	assert.NotPanics(t, func() { state, err = blockExec.ApplyBlock(state, blockID, block) })
	assert.NotNil(t, err)
	assert.NotEmpty(t, state.NextValidators.Validators)

}

//----------------------------------------------------------------------------

// make some bogus txs
func makeTxs(height int64) (txs []types.Tx) {
	for i := 0; i < nTxsPerBlock; i++ {
		txs = append(txs, types.Tx([]byte{byte(height), byte(i)}))
	}
	return txs
}

func state(nVals, height int) (State, dbm.DB) {
	vals := make([]types.GenesisValidator, nVals)
	for i := 0; i < nVals; i++ {
		secret := []byte(fmt.Sprintf("test%d", i))
		pk := ed25519.GenPrivKeyFromSecret(secret)
		vals[i] = types.GenesisValidator{
			pk.PubKey().Address(),
			pk.PubKey(),
			1000,
			fmt.Sprintf("test%d", i),
		}
	}
	s, _ := MakeGenesisState(&types.GenesisDoc{
		ChainID:    chainID,
		Validators: vals,
		AppHash:    nil,
	})

	// save validators to db for 2 heights
	stateDB := dbm.NewMemDB()
	SaveState(stateDB, s)

	for i := 1; i < height; i++ {
		s.LastBlockHeight++
		s.LastValidators = s.Validators.Copy()
		SaveState(stateDB, s)
	}
	return s, stateDB
}

func makeBlock(state State, height int64) *types.Block {
	block, _ := state.MakeBlock(height, makeTxs(state.LastBlockHeight), new(types.Commit), nil, state.Validators.GetProposer().Address)
	return block
}

//----------------------------------------------------------------------------

type testApp struct {
	abci.BaseApplication

	CommitVotes         []abci.VoteInfo
	ByzantineValidators []abci.Evidence
	ValidatorUpdates    []abci.ValidatorUpdate
}

var _ abci.Application = (*testApp)(nil)

func (app *testApp) Info(req abci.RequestInfo) (resInfo abci.ResponseInfo) {
	return abci.ResponseInfo{}
}

func (app *testApp) BeginBlock(req abci.RequestBeginBlock) abci.ResponseBeginBlock {
	app.CommitVotes = req.LastCommitInfo.Votes
	app.ByzantineValidators = req.ByzantineValidators
	return abci.ResponseBeginBlock{}
}

func (app *testApp) EndBlock(req abci.RequestEndBlock) abci.ResponseEndBlock {
	return abci.ResponseEndBlock{ValidatorUpdates: app.ValidatorUpdates}
}

func (app *testApp) DeliverTx(tx []byte) abci.ResponseDeliverTx {
	return abci.ResponseDeliverTx{Tags: []cmn.KVPair{}}
}

func (app *testApp) CheckTx(tx []byte) abci.ResponseCheckTx {
	return abci.ResponseCheckTx{}
}

func (app *testApp) Commit() abci.ResponseCommit {
	return abci.ResponseCommit{}
}

func (app *testApp) Query(reqQuery abci.RequestQuery) (resQuery abci.ResponseQuery) {
	return
}<|MERGE_RESOLUTION|>--- conflicted
+++ resolved
@@ -309,13 +309,8 @@
 
 	state, stateDB := state(1, 1)
 
-<<<<<<< HEAD
 	blockExec := NewBlockExecutor(stateDB, log.TestingLogger(), proxyApp.Consensus(),
 		MockMempool{}, MockEvidencePool{}, true)
-=======
-	blockExec := NewBlockExecutor(stateDB, log.TestingLogger(), proxyApp.Consensus(), MockMempool{}, MockEvidencePool{})
-
->>>>>>> e0f89364
 	eventBus := types.NewEventBus()
 	err = eventBus.Start()
 	require.NoError(t, err)
@@ -370,7 +365,7 @@
 	defer proxyApp.Stop()
 
 	state, stateDB := state(1, 1)
-	blockExec := NewBlockExecutor(stateDB, log.TestingLogger(), proxyApp.Consensus(), MockMempool{}, MockEvidencePool{})
+	blockExec := NewBlockExecutor(stateDB, log.TestingLogger(), proxyApp.Consensus(), MockMempool{}, MockEvidencePool{}, true)
 
 	block := makeBlock(state, 1)
 	blockID := types.BlockID{block.Hash(), block.MakePartSet(testPartSize).Header()}
