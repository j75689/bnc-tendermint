--- conflicted
+++ resolved
@@ -1,9 +1,4 @@
-<<<<<<< HEAD
 ## develop
-=======
-## v0.31.8
-
-**
 
 ### BREAKING CHANGES:
 
@@ -21,5 +16,4 @@
 
 ### IMPROVEMENTS:
 
-### BUG FIXES:
->>>>>>> 8fb2c2a0
+### BUG FIXES: