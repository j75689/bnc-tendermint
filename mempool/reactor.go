package mempool

import (
	"fmt"
	"math"
	"reflect"
	"sync"
	"time"

	amino "github.com/tendermint/go-amino"

	cfg "github.com/tendermint/tendermint/config"
	"github.com/tendermint/tendermint/libs/clist"
	"github.com/tendermint/tendermint/libs/log"
	"github.com/tendermint/tendermint/p2p"
	"github.com/tendermint/tendermint/types"
)

const (
	MempoolChannel = byte(0x30)

<<<<<<< HEAD
	maxMsgSize                 = 1048576        // 1MB TODO make it configurable
	maxTxSize                  = maxMsgSize - 8 // account for amino overhead of TxMessage
	MempoolPacketChannelSize   = 1024 * 200     // 200K messages can be queued
	peerCatchupSleepIntervalMS = 100            // If peer is behind, sleep this amount
=======
	maxMsgSize = 1048576        // 1MB TODO make it configurable
	maxTxSize  = maxMsgSize - 8 // account for amino overhead of TxMessage

	peerCatchupSleepIntervalMS = 100 // If peer is behind, sleep this amount

	// UnknownPeerID is the peer ID to use when running CheckTx when there is
	// no peer (e.g. RPC)
	UnknownPeerID uint16 = 0

	maxActiveIDs = math.MaxUint16
>>>>>>> d2eab536
)

type MempoolPacket struct {
	chID     byte
	src      p2p.Peer
	msgBytes []byte
}

// MempoolReactor handles mempool tx broadcasting amongst peers.
// It maintains a map from peer ID to counter, to prevent gossiping txs to the
// peers you received it from.
type MempoolReactor struct {
	p2p.BaseReactor
	config  *cfg.MempoolConfig
	Mempool *Mempool
<<<<<<< HEAD
	recvCh  chan *MempoolPacket
=======
	ids     *mempoolIDs
}

type mempoolIDs struct {
	mtx       sync.RWMutex
	peerMap   map[p2p.ID]uint16
	nextID    uint16              // assumes that a node will never have over 65536 active peers
	activeIDs map[uint16]struct{} // used to check if a given peerID key is used, the value doesn't matter
}

// Reserve searches for the next unused ID and assignes it to the
// peer.
func (ids *mempoolIDs) ReserveForPeer(peer p2p.Peer) {
	ids.mtx.Lock()
	defer ids.mtx.Unlock()

	curID := ids.nextPeerID()
	ids.peerMap[peer.ID()] = curID
	ids.activeIDs[curID] = struct{}{}
}

// nextPeerID returns the next unused peer ID to use.
// This assumes that ids's mutex is already locked.
func (ids *mempoolIDs) nextPeerID() uint16 {
	if len(ids.activeIDs) == maxActiveIDs {
		panic(fmt.Sprintf("node has maximum %d active IDs and wanted to get one more", maxActiveIDs))
	}

	_, idExists := ids.activeIDs[ids.nextID]
	for idExists {
		ids.nextID++
		_, idExists = ids.activeIDs[ids.nextID]
	}
	curID := ids.nextID
	ids.nextID++
	return curID
}

// Reclaim returns the ID reserved for the peer back to unused pool.
func (ids *mempoolIDs) Reclaim(peer p2p.Peer) {
	ids.mtx.Lock()
	defer ids.mtx.Unlock()

	removedID, ok := ids.peerMap[peer.ID()]
	if ok {
		delete(ids.activeIDs, removedID)
		delete(ids.peerMap, peer.ID())
	}
}

// GetForPeer returns an ID reserved for the peer.
func (ids *mempoolIDs) GetForPeer(peer p2p.Peer) uint16 {
	ids.mtx.RLock()
	defer ids.mtx.RUnlock()

	return ids.peerMap[peer.ID()]
}

func newMempoolIDs() *mempoolIDs {
	return &mempoolIDs{
		peerMap:   make(map[p2p.ID]uint16),
		activeIDs: map[uint16]struct{}{0: {}},
		nextID:    1, // reserve unknownPeerID(0) for mempoolReactor.BroadcastTx
	}
>>>>>>> d2eab536
}

// NewMempoolReactor returns a new MempoolReactor with the given config and mempool.
func NewMempoolReactor(config *cfg.MempoolConfig, mempool *Mempool) *MempoolReactor {
	memR := &MempoolReactor{
		config:  config,
		Mempool: mempool,
<<<<<<< HEAD
		recvCh:  make(chan *MempoolPacket, MempoolPacketChannelSize),
=======
		ids:     newMempoolIDs(),
>>>>>>> d2eab536
	}
	memR.BaseReactor = *p2p.NewBaseReactor("MempoolReactor", memR)
	return memR
}

// SetLogger sets the Logger on the reactor and the underlying Mempool.
func (memR *MempoolReactor) SetLogger(l log.Logger) {
	memR.Logger = l
	memR.Mempool.SetLogger(l)
}

// OnStart implements p2p.BaseReactor.
func (memR *MempoolReactor) OnStart() error {
	if !memR.config.Broadcast {
		memR.Logger.Info("Tx broadcasting is disabled")
	}
	go memR.receiveRoutine()
	return nil
}

// OnStop implements p2p.BaseReactor
// Close message queue channel
func (memR *MempoolReactor) OnStop() {
	close(memR.recvCh)
}

// GetChannels implements Reactor.
// It returns the list of channels for this reactor.
func (memR *MempoolReactor) GetChannels() []*p2p.ChannelDescriptor {
	return []*p2p.ChannelDescriptor{
		{
			ID:       MempoolChannel,
			Priority: 5,
		},
	}
}

// AddPeer implements Reactor.
// It starts a broadcast routine ensuring all txs are forwarded to the given peer.
func (memR *MempoolReactor) AddPeer(peer p2p.Peer) {
	memR.ids.ReserveForPeer(peer)
	go memR.broadcastTxRoutine(peer)
}

// RemovePeer implements Reactor.
func (memR *MempoolReactor) RemovePeer(peer p2p.Peer, reason interface{}) {
	memR.ids.Reclaim(peer)
	// broadcast routine checks if peer is gone and returns
}

// Receive implements Reactor.
func (memR *MempoolReactor) Receive(chID byte, src p2p.Peer, msgBytes []byte) {
	memR.recvCh <- &MempoolPacket{chID: chID, src: src, msgBytes: msgBytes}
}

func (memR *MempoolReactor) receiveRoutine() {
	memR.Logger.Debug("Starting ReceiveRoutine for mempool")
	for p := range memR.recvCh {
		memR.receiveImpl(p.chID, p.src, p.msgBytes)
	}
}

// It adds any received transactions to the mempool.
func (memR *MempoolReactor) receiveImpl(chID byte, src p2p.Peer, msgBytes []byte) {
	msg, err := decodeMsg(msgBytes)
	if err != nil {
		memR.Logger.Error("Error decoding message", "src", src, "chId", chID, "msg", msg, "err", err, "bytes", msgBytes)
		memR.Switch.StopPeerForError(src, err)
		return
	}
	memR.Logger.Debug("Receive", "src", src, "chId", chID, "msg", msg)

	switch msg := msg.(type) {
	case *TxMessage:
		peerID := memR.ids.GetForPeer(src)
		err := memR.Mempool.CheckTxWithInfo(msg.Tx, nil, TxInfo{PeerID: peerID})
		if err != nil {
			memR.Logger.Info("Could not check tx", "tx", TxID(msg.Tx), "err", err)
		}
		// broadcasting happens from go routines per peer
	default:
		memR.Logger.Error(fmt.Sprintf("Unknown message type %v", reflect.TypeOf(msg)))
	}
}

// PeerState describes the state of a peer.
type PeerState interface {
	GetHeight() int64
}

// Send new mempool txs to peer.
func (memR *MempoolReactor) broadcastTxRoutine(peer p2p.Peer) {
	if !memR.config.Broadcast {
		return
	}

	peerID := memR.ids.GetForPeer(peer)
	var next *clist.CElement
	for {
		// In case of both next.NextWaitChan() and peer.Quit() are variable at the same time
		if !memR.IsRunning() || !peer.IsRunning() {
			return
		}
		// This happens because the CElement we were looking at got garbage
		// collected (removed). That is, .NextWait() returned nil. Go ahead and
		// start from the beginning.
		if next == nil {
			select {
			case <-memR.Mempool.TxsWaitChan(): // Wait until a tx is available
				if next = memR.Mempool.TxsFront(); next == nil {
					continue
				}
			case <-peer.Quit():
				return
			case <-memR.Quit():
				return
			}
		}

		memTx := next.Value.(*mempoolTx)

		// make sure the peer is up to date
		peerState, ok := peer.Get(types.PeerStateKey).(PeerState)
		if !ok {
			// Peer does not have a state yet. We set it in the consensus reactor, but
			// when we add peer in Switch, the order we call reactors#AddPeer is
			// different every time due to us using a map. Sometimes other reactors
			// will be initialized before the consensus reactor. We should wait a few
			// milliseconds and retry.
			time.Sleep(peerCatchupSleepIntervalMS * time.Millisecond)
			continue
		}
		if peerState.GetHeight() < memTx.Height()-1 { // Allow for a lag of 1 block
			time.Sleep(peerCatchupSleepIntervalMS * time.Millisecond)
			continue
		}

		// ensure peer hasn't already sent us this tx
		if _, ok := memTx.senders.Load(peerID); !ok {
			// send memTx
			msg := &TxMessage{Tx: memTx.tx}
			success := peer.Send(MempoolChannel, cdc.MustMarshalBinaryBare(msg))
			if !success {
				time.Sleep(peerCatchupSleepIntervalMS * time.Millisecond)
				continue
			}
		}

		select {
		case <-next.NextWaitChan():
			// see the start of the for loop for nil check
			next = next.Next()
		case <-peer.Quit():
			return
		case <-memR.Quit():
			return
		}
	}
}

//-----------------------------------------------------------------------------
// Messages

// MempoolMessage is a message sent or received by the MempoolReactor.
type MempoolMessage interface{}

func RegisterMempoolMessages(cdc *amino.Codec) {
	cdc.RegisterInterface((*MempoolMessage)(nil), nil)
	cdc.RegisterConcrete(&TxMessage{}, "tendermint/mempool/TxMessage", nil)
}

func decodeMsg(bz []byte) (msg MempoolMessage, err error) {
	if len(bz) > maxMsgSize {
		return msg, fmt.Errorf("Msg exceeds max size (%d > %d)", len(bz), maxMsgSize)
	}
	err = cdc.UnmarshalBinaryBare(bz, &msg)
	return
}

//-------------------------------------

// TxMessage is a MempoolMessage containing a transaction.
type TxMessage struct {
	Tx types.Tx
}

// String returns a string representation of the TxMessage.
func (m *TxMessage) String() string {
	return fmt.Sprintf("[TxMessage %v]", m.Tx)
}<|MERGE_RESOLUTION|>--- conflicted
+++ resolved
@@ -19,23 +19,17 @@
 const (
 	MempoolChannel = byte(0x30)
 
-<<<<<<< HEAD
-	maxMsgSize                 = 1048576        // 1MB TODO make it configurable
-	maxTxSize                  = maxMsgSize - 8 // account for amino overhead of TxMessage
-	MempoolPacketChannelSize   = 1024 * 200     // 200K messages can be queued
-	peerCatchupSleepIntervalMS = 100            // If peer is behind, sleep this amount
-=======
 	maxMsgSize = 1048576        // 1MB TODO make it configurable
 	maxTxSize  = maxMsgSize - 8 // account for amino overhead of TxMessage
 
-	peerCatchupSleepIntervalMS = 100 // If peer is behind, sleep this amount
+	MempoolPacketChannelSize   = 1024 * 200 // 200K messages can be queued
+	peerCatchupSleepIntervalMS = 100 		// If peer is behind, sleep this amount
 
 	// UnknownPeerID is the peer ID to use when running CheckTx when there is
 	// no peer (e.g. RPC)
 	UnknownPeerID uint16 = 0
 
 	maxActiveIDs = math.MaxUint16
->>>>>>> d2eab536
 )
 
 type MempoolPacket struct {
@@ -51,10 +45,8 @@
 	p2p.BaseReactor
 	config  *cfg.MempoolConfig
 	Mempool *Mempool
-<<<<<<< HEAD
+	ids     *mempoolIDs
 	recvCh  chan *MempoolPacket
-=======
-	ids     *mempoolIDs
 }
 
 type mempoolIDs struct {
@@ -118,7 +110,6 @@
 		activeIDs: map[uint16]struct{}{0: {}},
 		nextID:    1, // reserve unknownPeerID(0) for mempoolReactor.BroadcastTx
 	}
->>>>>>> d2eab536
 }
 
 // NewMempoolReactor returns a new MempoolReactor with the given config and mempool.
@@ -126,11 +117,8 @@
 	memR := &MempoolReactor{
 		config:  config,
 		Mempool: mempool,
-<<<<<<< HEAD
 		recvCh:  make(chan *MempoolPacket, MempoolPacketChannelSize),
-=======
 		ids:     newMempoolIDs(),
->>>>>>> d2eab536
 	}
 	memR.BaseReactor = *p2p.NewBaseReactor("MempoolReactor", memR)
 	return memR
