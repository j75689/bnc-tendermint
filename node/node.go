--- conflicted
+++ resolved
@@ -18,14 +18,9 @@
 
 	"github.com/tendermint/go-amino"
 	abci "github.com/tendermint/tendermint/abci/types"
-<<<<<<< HEAD
-	"github.com/tendermint/tendermint/blockchain"
-	bc "github.com/tendermint/tendermint/blockchain"
 	"github.com/tendermint/tendermint/blockchain/hot"
-=======
 	bcv0 "github.com/tendermint/tendermint/blockchain/v0"
 	bcv1 "github.com/tendermint/tendermint/blockchain/v1"
->>>>>>> 64f6034f
 	cfg "github.com/tendermint/tendermint/config"
 	"github.com/tendermint/tendermint/consensus"
 	cs "github.com/tendermint/tendermint/consensus"
@@ -197,12 +192,11 @@
 	isListening bool
 
 	// services
-<<<<<<< HEAD
 	eventBus          *types.EventBus // pub/sub for services
 	stateDB           dbm.DB
-	blockStore        *bc.BlockStore        // store the blockchain to disk
-	bcReactor         *bc.BlockchainReactor // for fast-syncing
-	mempoolReactor    *mempl.Reactor        // for gossipping transactions
+	blockStore        *store.BlockStore // store the blockchain to disk
+	bcReactor         p2p.Reactor       // for fast-syncing
+	mempoolReactor    *mempl.Reactor    // for gossipping transactions
 	mempool           mempl.Mempool
 	consensusState    *cs.ConsensusState     // latest consensus state
 	consensusReactor  *cs.ConsensusReactor   // for participating in the consensus
@@ -216,23 +210,6 @@
 	blockIndexer      blockindex.BlockIndexer
 	blockIndexService *blockindex.IndexerService
 	indexHub          *sm.IndexHub
-=======
-	eventBus         *types.EventBus // pub/sub for services
-	stateDB          dbm.DB
-	blockStore       *store.BlockStore // store the blockchain to disk
-	bcReactor        p2p.Reactor       // for fast-syncing
-	mempoolReactor   *mempl.Reactor    // for gossipping transactions
-	mempool          mempl.Mempool
-	consensusState   *cs.ConsensusState     // latest consensus state
-	consensusReactor *cs.ConsensusReactor   // for participating in the consensus
-	pexReactor       *pex.PEXReactor        // for exchanging peer addresses
-	evidencePool     *evidence.EvidencePool // tracking evidence
-	proxyApp         proxy.AppConns         // connection to the application
-	rpcListeners     []net.Listener         // rpc servers
-	txIndexer        txindex.TxIndexer
-	indexerService   *txindex.IndexerService
-	prometheusSrv    *http.Server
->>>>>>> 64f6034f
 }
 
 func initDBs(config *cfg.Config, dbProvider DBProvider) (blockStore *store.BlockStore, stateDB dbm.DB, err error) {
@@ -416,9 +393,9 @@
 
 	switch config.FastSync.Version {
 	case "v0":
-		bcReactor = bcv0.NewBlockchainReactor(state.Copy(), blockExec, blockStore, fastSync)
+		bcReactor = bcv0.NewBlockchainReactor(state.Copy(), blockExec, blockStore, fastSync, config.HotSyncReactor, config.HotSync)
 	case "v1":
-		bcReactor = bcv1.NewBlockchainReactor(state.Copy(), blockExec, blockStore, fastSync)
+		bcReactor = bcv1.NewBlockchainReactor(state.Copy(), blockExec, blockStore, fastSync,config.HotSyncReactor, config.HotSync)
 	default:
 		return nil, fmt.Errorf("unknown fastsync version %s", config.FastSync.Version)
 	}
@@ -574,7 +551,7 @@
 	return addrBook, nil
 }
 
-func createHotSyncReactorAndAddToSwitch(privValidator types.PrivValidator, blockExec *sm.BlockExecutor, blockStore *bc.BlockStore, eventBus *types.EventBus, state sm.State, config *cfg.Config, fastSync bool, hotMetrics *hot.Metrics, sw *p2p.Switch, logger log.Logger) {
+func createHotSyncReactorAndAddToSwitch(privValidator types.PrivValidator, blockExec *sm.BlockExecutor, blockStore *store.BlockStore, eventBus *types.EventBus, state sm.State, config *cfg.Config, fastSync bool, hotMetrics *hot.Metrics, sw *p2p.Switch, logger log.Logger) {
 	hotSyncLogger := logger.With("module", "hotsync")
 	hotSyncReactor := hot.NewBlockChainReactor(state.Copy(), blockExec, blockStore, config.HotSync, fastSync || config.StateSyncHeight >= 0, config.HotSyncTimeout, hot.WithMetrics(hotMetrics), hot.WithEventBus(eventBus))
 	hotSyncReactor.SetLogger(hotSyncLogger)
@@ -584,7 +561,7 @@
 	sw.AddReactor("HOT", hotSyncReactor)
 }
 
-func createStateReactorAndAddToSwitch(txDB dbm.DB, proxyApp proxy.AppConns, blockStore *bc.BlockStore, stateDB dbm.DB, config *cfg.Config, sw *p2p.Switch, logger log.Logger) {
+func createStateReactorAndAddToSwitch(txDB dbm.DB, proxyApp proxy.AppConns, blockStore *store.BlockStore, stateDB dbm.DB, config *cfg.Config, sw *p2p.Switch, logger log.Logger) {
 	stateSyncLogger := logger.With("module", "statesync")
 	snapshot.InitSnapshotManager(stateDB, txDB, blockStore, config.DBDir(), stateSyncLogger)
 
@@ -714,15 +691,11 @@
 	)
 
 	// Make BlockchainReactor
-<<<<<<< HEAD
-	bcReactor := bc.NewBlockchainReactor(state.Copy(), blockExec, blockStore, fastSync && (config.StateSyncHeight < 0 || !config.StateSyncReactor), config.HotSyncReactor, config.HotSync)
-	bcReactor.SetLogger(logger.With("module", "blockchain"))
-=======
-	bcReactor, err := createBlockchainReactor(config, state, blockExec, blockStore, fastSync, logger)
+
+	bcReactor, err := createBlockchainReactor(config, state, blockExec, blockStore, fastSync && (config.StateSyncHeight < 0 || !config.StateSyncReactor), logger)
 	if err != nil {
 		return nil, errors.Wrap(err, "could not create blockchain reactor")
 	}
->>>>>>> 64f6034f
 
 	// Make ConsensusReactor
 	consensusReactor, consensusState := createConsensusReactor(
@@ -988,13 +961,7 @@
 				if err != nil && err != tmpubsub.ErrSubscriptionNotFound {
 					wmLogger.Error("Failed to unsubscribe addr from events", "addr", remoteAddr, "err", err)
 				}
-<<<<<<< HEAD
-			}), rpcserver.SetWorkerPool(wsWorkerPool))
-=======
-			}),
-			rpcserver.ReadLimit(config.MaxBodyBytes),
-		)
->>>>>>> 64f6034f
+			}), rpcserver.SetWorkerPool(wsWorkerPool), rpcserver.ReadLimit(config.MaxBodyBytes))
 		wm.SetLogger(wmLogger)
 		mux.HandleFunc("/websocket", wm.WebsocketHandler)
 		rpcserver.RegisterRPCFuncs(mux, rpccore.Routes, coreCodec, rpcLogger)
@@ -1173,6 +1140,7 @@
 	case "v0":
 		bcChannel = bcv0.BlockchainChannel
 	case "v1":
+		// actually stay the same with v1
 		bcChannel = bcv1.BlockchainChannel
 	default:
 		return nil, fmt.Errorf("unknown fastsync version %s", config.FastSync.Version)
@@ -1188,12 +1156,8 @@
 		Network: genDoc.ChainID,
 		Version: version.TMCoreSemVer,
 		Channels: []byte{
-<<<<<<< HEAD
 			snapshot.StateSyncChannel,
-			bc.BlockchainChannel,
-=======
 			bcChannel,
->>>>>>> 64f6034f
 			cs.StateChannel, cs.DataChannel, cs.VoteChannel, cs.VoteSetBitsChannel,
 			mempl.MempoolChannel,
 			evidence.EvidenceChannel,
